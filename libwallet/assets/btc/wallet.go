--- conflicted
+++ resolved
@@ -332,23 +332,6 @@
 // to do that it calls btcwallet's AccountProperties method, using KeyScopeBIP0084
 // and the account number. On failure it returns error.
 func (asset *BTCAsset) GetExtendedPubKey(account int32) (string, error) {
-<<<<<<< HEAD
-	err := utils.ErrBTCMethodNotImplemented("GetExtendedPubKey")
-	return "", err
-}
-
-func (asset *BTCAsset) AccountXPubMatches(account uint32, legacyXPub string) (bool, error) {
-	accountProperty, err := asset.Internal().BTC.AccountProperties(asset.GetScope(), account)
-	if err != nil {
-		return false, err
-	}
-	acctXPub := accountProperty.AccountPubKey.String()
-
-	if asset.IsWatchingOnlyWallet() {
-		return acctXPub == legacyXPub, nil
-	}
-	return acctXPub == legacyXPub, nil
-=======
 	loadedAsset := asset.Internal().BTC
 	if loadedAsset == nil {
 		return "", utils.ErrBTCNotInitialized
@@ -370,5 +353,4 @@
 	}
 
 	return acctXPubKey.AccountPubKey.String() == xPub, nil
->>>>>>> dc69144f
 }