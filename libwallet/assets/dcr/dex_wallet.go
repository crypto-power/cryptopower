// This code is available on the terms of the project LICENSE.md file, and as
// terms of the BlueOak License. See: https://blueoakcouncil.org/license/1.0.0.

package dcr

// Note: Most of the code here is a copy-pasta from:
// https://github.com/decred/dcrdex/blob/master/client/asset/dcr/spv.go

import (
	"context"
	"encoding/hex"
	"errors"
	"fmt"
	"math"
	"sort"
	"strings"

	dexasset "decred.org/dcrdex/client/asset"
	dexdcr "decred.org/dcrdex/client/asset/dcr"
	"decred.org/dcrdex/dex"

<<<<<<< HEAD
	// Version v3 of dcrwallet library is still in use because dcrdex is yet to upgrade
	// to dcrd v2.
	wallettypes "decred.org/dcrwallet/v3/rpc/jsonrpc/types"
	dcrwalletv3 "decred.org/dcrwallet/v3/wallet"
=======
	walletjson "decred.org/dcrwallet/v4/rpc/jsonrpc/types"
>>>>>>> 311bff95

	walleterrors "decred.org/dcrwallet/v4/errors"
	dcrwallet "decred.org/dcrwallet/v4/wallet"
	"github.com/decred/dcrd/blockchain/stake/v5"
	"github.com/decred/dcrd/chaincfg/chainhash"
	"github.com/decred/dcrd/dcrec/secp256k1/v4"
	"github.com/decred/dcrd/dcrutil/v4"
	chainjson "github.com/decred/dcrd/rpc/jsonrpc/types/v4"
	"github.com/decred/dcrd/txscript/v4"
	"github.com/decred/dcrd/txscript/v4/stdaddr"
	"github.com/decred/dcrd/wire"
)

// DEXWallet wraps *Asset and implements dexdcr.Wallet.
type DEXWallet struct {
	ctx                  context.Context
	w                    *dcrwallet.Wallet
	helper               WalletHelper
	tradingAccountNumber int32
	syncData             *SyncData
}

type WalletHelper interface {
	IsAccountMixerActive() bool
	UnmixedAccountNumber() int32
	MixedAccountNumber() int32
}

var _ dexdcr.Wallet = (*DEXWallet)(nil)
var _ WalletHelper = (*Asset)(nil)

// NewDEXWallet returns a new *DEXWallet.
func NewDEXWallet(w *dcrwallet.Wallet, helper WalletHelper, tradingAccountNumber int32, syncData *SyncData) *DEXWallet {
	return &DEXWallet{
		w:                    w,
		helper:               helper,
		tradingAccountNumber: tradingAccountNumber,
		syncData:             syncData,
	}
}

// Connect establishes a connection to the wallet.
// Part of the Wallet interface.
func (dw *DEXWallet) Connect(ctx context.Context) error {
	dw.ctx = ctx
	return nil
}

// Disconnect shuts down access to the wallet.
// Part of the Wallet interface.
func (dw *DEXWallet) Disconnect() {}

// SpvMode returns true if the wallet is connected to the Decred
// network via SPV peers.
// Part of the Wallet interface.
func (dw *DEXWallet) SpvMode() bool {
	return true
}

// Accounts returns the names of the accounts for use by the exchange wallet.
func (dw *DEXWallet) Accounts() dexdcr.XCWalletAccounts {
	var accts dexdcr.XCWalletAccounts
	accountName, err := dw.w.AccountName(dw.ctx, uint32(dw.tradingAccountNumber))
	if err == nil {
		accts.PrimaryAccount = accountName
	} else {
		log.Errorf("error checking selected DEX account name: %v", err)
	}

	if !dw.helper.IsAccountMixerActive() {
		return accts
	}

	unMixedAcctNum := dw.helper.UnmixedAccountNumber()
	mixedAcctNum := dw.helper.MixedAccountNumber()
	unMixedAcctName, err := dw.w.AccountName(dw.ctx, uint32(unMixedAcctNum))
	if err != nil {
		log.Errorf("error retrieving unmixed account name: %v", err)
		return accts
	}

	mixedAcctName, err := dw.w.AccountName(dw.ctx, uint32(mixedAcctNum))
	if err != nil {
		log.Errorf("error retrieving mixed account name: %v", err)
		return accts
	}

	// We only care about the mixedAcctName account which doubles as the
	// PrimaryAccount when account mixer is active.
	if mixedAcctName == "" {
		log.Errorf("Account name not found for mixed account number %d", mixedAcctNum)
		return accts
	}

	return dexdcr.XCWalletAccounts{
		PrimaryAccount: mixedAcctName,
		UnmixedAccount: unMixedAcctName,
		TradingAccount: accts.PrimaryAccount,
	}
}

// AddressInfo returns information for the provided address. It is an error
// if the address is not owned by the wallet.
// Part of the Wallet interface.
func (dw *DEXWallet) AddressInfo(ctx context.Context, address string) (*dexdcr.AddressInfo, error) {
	addr, err := stdaddr.DecodeAddress(address, dw.w.ChainParams())
	if err != nil {
		return nil, err
	}
	ka, err := dw.w.KnownAddress(ctx, addr)
	if err != nil {
		return nil, err
	}

	if ka, ok := ka.(dcrwallet.BIP0044Address); ok {
		_, branch, _ := ka.Path()
		return &dexdcr.AddressInfo{Account: ka.AccountName(), Branch: branch}, nil
	}
	return nil, fmt.Errorf("unsupported address type %T", ka)
}

// AccountOwnsAddress checks if the provided address belongs to the
// specified account.
// Part of the Wallet interface.
func (dw *DEXWallet) AccountOwnsAddress(ctx context.Context, addr stdaddr.Address, acctName string) (bool, error) {
	ka, err := dw.w.KnownAddress(ctx, addr)
	if err != nil {
		if errors.Is(err, walleterrors.NotExist) {
			return false, nil
		}
		return false, fmt.Errorf("KnownAddress error: %w", err)
	}
	if ka.AccountName() != acctName {
		return false, nil
	}
	if kind := ka.AccountKind(); kind != dcrwallet.AccountKindBIP0044 && kind != dcrwallet.AccountKindImported {
		return false, nil
	}
	return true, nil
}

// AccountBalance returns the balance breakdown for the specified account.
// Part of the Wallet interface.
func (dw *DEXWallet) AccountBalance(ctx context.Context, confirms int32, accountName string) (*wallettypes.GetAccountBalanceResult, error) {
	accountNumber, err := dw.w.AccountNumber(ctx, accountName)
	if err != nil {
		return nil, err
	}
	bal, err := dw.w.AccountBalance(ctx, accountNumber, confirms)
	if err != nil {
		return nil, err
	}

	return &wallettypes.GetAccountBalanceResult{
		AccountName:             accountName,
		ImmatureCoinbaseRewards: bal.ImmatureCoinbaseRewards.ToCoin(),
		ImmatureStakeGeneration: bal.ImmatureStakeGeneration.ToCoin(),
		LockedByTickets:         bal.LockedByTickets.ToCoin(),
		Spendable:               bal.Spendable.ToCoin(),
		Total:                   bal.Total.ToCoin(),
		Unconfirmed:             bal.Unconfirmed.ToCoin(),
		VotingAuthority:         bal.VotingAuthority.ToCoin(),
	}, nil
}

// LockedOutputs fetches locked outputs for the Wallet.
// Part of the Wallet interface.
func (dw *DEXWallet) LockedOutputs(ctx context.Context, accountName string) ([]chainjson.TransactionInput, error) {
	return dw.w.LockedOutpoints(ctx, accountName)
}

// Unspents fetches unspent outputs for the Wallet.
// Part of the Wallet interface.
func (dw *DEXWallet) Unspents(ctx context.Context, accountName string) ([]*wallettypes.ListUnspentResult, error) {
	data, err := dw.w.ListUnspent(ctx, 0, math.MaxInt32, nil, accountName)
	var array = make([]*wallettypes.ListUnspentResult, len(data))
	// To faciliate backwards compatibity with dcrdex that is yet to upgrade to
	// dcrwallet v4, copy v4 data into a v3 instance.
	for _, val := range data {
		array = append(array, &wallettypes.ListUnspentResult{
			TxID:          val.TxID,
			Vout:          val.Vout,
			Tree:          val.Tree,
			TxType:        val.TxType,
			Address:       val.Address,
			Account:       val.Account,
			ScriptPubKey:  val.ScriptPubKey,
			RedeemScript:  val.RedeemScript,
			Amount:        val.Amount,
			Confirmations: val.Confirmations,
			Spendable:     val.Spendable,
		})
	}
	return array, err
}

// LockUnspent locks or unlocks the specified outpoint.
// Part of the Wallet interface.
func (dw *DEXWallet) LockUnspent(_ context.Context, unlock bool, ops []*wire.OutPoint) error {
	fun := dw.w.LockOutpoint
	if unlock {
		fun = dw.w.UnlockOutpoint
	}
	for _, op := range ops {
		fun(&op.Hash, op.Index)
	}
	return nil
}

// UnspentOutput returns information about an unspent tx output, if found
// and unspent. Use wire.TxTreeUnknown if the output tree is unknown, the
// correct tree will be returned if the unspent output is found.
// This method is only guaranteed to return results for outputs that pay to
// the wallet, although wallets connected to a full node may return results
// for non-wallet outputs. Returns dw.wallet.CoinNotFoundError if the unspent
// output cannot be located.
// Part of the Wallet interface.
func (dw *DEXWallet) UnspentOutput(ctx context.Context, txHash *chainhash.Hash, index uint32, _ int8) (*dexdcr.TxOutput, error) {
	txd, err := dcrwallet.UnstableAPI(dw.w).TxDetails(ctx, txHash)
	if errors.Is(err, walleterrors.NotExist) {
		return nil, dexasset.CoinNotFoundError
	} else if err != nil {
		return nil, err
	}

	details, err := dw.w.ListTransactionDetails(ctx, txHash)
	if err != nil {
		return nil, err
	}

	var addrStr string
	for _, detail := range details {
		if detail.Vout == index {
			addrStr = detail.Address
		}
	}
	if addrStr == "" {
		return nil, fmt.Errorf("error locating address for output")
	}

	tree := wire.TxTreeRegular
	if txd.TxType != stake.TxTypeRegular {
		tree = wire.TxTreeStake
	}

	if len(txd.MsgTx.TxOut) <= int(index) {
		return nil, fmt.Errorf("not enough outputs")
	}

	_, tipHeight := dw.w.MainChainTip(ctx)

	var ours bool
	for _, credit := range txd.Credits {
		if credit.Index == index {
			if credit.Spent {
				return nil, dexasset.CoinNotFoundError
			}
			ours = true
			break
		}
	}

	if !ours {
		return nil, dexasset.CoinNotFoundError
	}

	return &dexdcr.TxOutput{
		TxOut:         txd.MsgTx.TxOut[index],
		Tree:          tree,
		Addresses:     []string{addrStr},
		Confirmations: uint32(txd.Block.Height - tipHeight + 1),
	}, nil
}

// ExternalAddress returns an external address using GapPolicyIgnore.
// Part of the Wallet interface.
// Using GapPolicyWrap here, introducing a relatively small risk of address
// reuse, but improving wallet recoverability.
func (dw *DEXWallet) ExternalAddress(ctx context.Context, accountName string) (stdaddr.Address, error) {
	acctNum, err := dw.w.AccountNumber(ctx, accountName)
	if err != nil {
		return nil, err
	}
	return dw.w.NewExternalAddress(ctx, acctNum, dcrwallet.WithGapPolicyWrap())
}

// InternalAddress returns an internal address using GapPolicyIgnore.
// Part of the Wallet interface.
func (dw *DEXWallet) InternalAddress(ctx context.Context, accountName string) (stdaddr.Address, error) {
	acctNum, err := dw.w.AccountNumber(ctx, accountName)
	if err != nil {
		return nil, err
	}
	return dw.w.NewInternalAddress(ctx, acctNum, dcrwallet.WithGapPolicyWrap())
}

// SignRawTransaction signs the provided transaction. SignRawTransaction is not
// used for redemptions, so previous outpoints and scripts should be known by
// the wallet. SignRawTransaction should not mutate the input transaction.
// Part of the Wallet interface.
func (dw *DEXWallet) SignRawTransaction(ctx context.Context, baseTx *wire.MsgTx) (*wire.MsgTx, error) {
	tx := baseTx.Copy()
	sigErrs, err := dw.w.SignTransaction(ctx, tx, txscript.SigHashAll, nil, nil, nil)
	if err != nil {
		return nil, err
	}
	if len(sigErrs) > 0 {
		for _, sigErr := range sigErrs {
			log.Errorf("signature error for index %d: %v", sigErr.InputIndex, sigErr.Error)
		}
		return nil, fmt.Errorf("%d signature errors", len(sigErrs))
	}
	return tx, nil
}

// SendRawTransaction broadcasts the provided transaction to the Decred
// network.
// Part of the Wallet interface.
func (dw *DEXWallet) SendRawTransaction(ctx context.Context, tx *wire.MsgTx, _ bool) (*chainhash.Hash, error) {
	syncer, err := dw.w.NetworkBackend()
	if err != nil {
		return nil, err
	}
	return dw.w.PublishTransaction(ctx, tx, syncer)
}

// GetBestBlock returns the hash and height of the wallet's best block.
// Part of the Wallet interface.
func (dw *DEXWallet) GetBestBlock(ctx context.Context) (*chainhash.Hash, int64, error) {
	// Handle a scenario where DEX dcr exchange wallet accesses this method from
	// a goroutine.
	if dw.w == nil {
		return nil, 0, errors.New("dcr wallet does not exit")
	}
	blockHash, blockHeight := dw.w.MainChainTip(ctx)
	return &blockHash, int64(blockHeight), nil
}

// GetBlockHeader generates a *BlockHeader for the specified block hash. The
// returned block header is a wire.BlockHeader with the addition of the
// block's median time.
// Part of the Wallet interface.
func (dw *DEXWallet) GetBlockHeader(ctx context.Context, blockHash *chainhash.Hash) (*dexdcr.BlockHeader, error) {
	hdr, err := dw.w.BlockHeader(ctx, blockHash)
	if err != nil {
		return nil, err
	}

	medianTime, err := dw.medianTime(ctx, hdr)
	if err != nil {
		return nil, err
	}

	// Get next block hash unless there are none.
	var nextHash *chainhash.Hash
	confirmations := int64(-1)
	mainChainHasBlock, _, err := dw.w.BlockInMainChain(ctx, blockHash)
	if err != nil {
		return nil, fmt.Errorf("error checking if block is in mainchain: %w", err)
	}
	if mainChainHasBlock {
		_, tipHeight := dw.w.MainChainTip(ctx)
		if int32(hdr.Height) < tipHeight {
			nextHash, err = dw.GetBlockHash(ctx, int64(hdr.Height)+1)
			if err != nil {
				return nil, fmt.Errorf("error getting next hash for block %q: %w", blockHash, err)
			}
		}
		if int32(hdr.Height) <= tipHeight {
			confirmations = int64(tipHeight) - int64(hdr.Height) + 1
		} else { // if tip is less, may be rolling back, so just mock dcrd/dcrwallet
			confirmations = 0
		}
	}

	return &dexdcr.BlockHeader{
		BlockHeader:   hdr,
		MedianTime:    medianTime,
		Confirmations: confirmations,
		NextHash:      nextHash,
	}, nil
}

// medianTime calculates a blocks median time, which is the median of the
// timestamps of the previous 11 blocks.
func (dw *DEXWallet) medianTime(ctx context.Context, iBlkHeader *wire.BlockHeader) (int64, error) {
	// Calculate past median time. Look at the last 11 blocks, starting
	// with the requested block, which is consistent with dcrd.
	const numStamp = 11
	timestamps := make([]int64, 0, numStamp)
	for {
		timestamps = append(timestamps, iBlkHeader.Timestamp.Unix())
		if iBlkHeader.Height == 0 || len(timestamps) == numStamp {
			break
		}
		var err error
		iBlkHeader, err = dw.w.BlockHeader(ctx, &iBlkHeader.PrevBlock)
		if err != nil {
			return 0, fmt.Errorf("info not found for previous block: %v", err)
		}
	}
	sort.Slice(timestamps, func(i, j int) bool {
		return timestamps[i] < timestamps[j]
	})
	return timestamps[len(timestamps)/2], nil
}

// GetBlock returns the *wire.MsgBlock.
// Part of the Wallet interface.
func (dw *DEXWallet) GetBlock(ctx context.Context, blockHash *chainhash.Hash) (*wire.MsgBlock, error) {
	// TODO: Use a block cache.
	blocks, err := dw.syncData.syncer.Blocks(ctx, []*chainhash.Hash{blockHash})
	if err != nil {
		return nil, err
	}
	if len(blocks) == 0 { // Shouldn't actually be possible.
		return nil, fmt.Errorf("network returned 0 blocks")
	}
	return blocks[0], nil
}

// GetTransaction returns the details of a wallet tx, if the wallet contains a
// tx with the provided hash. Returns dw.wallet. CoinNotFoundError if the tx is not
// found in the wallet.
func (dw *DEXWallet) GetTransaction(ctx context.Context, txHash *chainhash.Hash) (*dexdcr.WalletTransaction, error) {
	// copy-pasted from dcrwallet/internal/rpc/jsonrpc/methods.go
	txd, err := dcrwallet.UnstableAPI(dw.w).TxDetails(ctx, txHash)
	if errors.Is(err, walleterrors.NotExist) {
		return nil, dexasset.CoinNotFoundError
	} else if err != nil {
		return nil, err
	}

	_, tipHeight := dw.w.MainChainTip(ctx)

	var b strings.Builder
	b.Grow(2 * txd.MsgTx.SerializeSize())
	err = txd.MsgTx.Serialize(hex.NewEncoder(&b))
	if err != nil {
		return nil, err
	}

	ret := dexdcr.WalletTransaction{
		Hex: b.String(),
	}

	if txd.Block.Height != -1 {
		ret.BlockHash = txd.Block.Hash.String()
		ret.Confirmations = int64(tipHeight - txd.Block.Height + 1)
	}

	details, err := dw.w.ListTransactionDetails(ctx, txHash)
	if err != nil {
		return nil, err
	}
	ret.Details = make([]wallettypes.GetTransactionDetailsResult, len(details))
	for i, d := range details {
		ret.Details[i] = wallettypes.GetTransactionDetailsResult{
			Account:           d.Account,
			Address:           d.Address,
			Amount:            d.Amount,
			Category:          d.Category,
			InvolvesWatchOnly: d.InvolvesWatchOnly,
			Fee:               d.Fee,
			Vout:              d.Vout,
		}
	}

	return &ret, nil
}

// GetRawTransaction returns details of the tx with the provided hash.
// Returns dw.wallet. CoinNotFoundError if the tx is not found.
// Part of the Wallet interface.
func (dw *DEXWallet) GetRawTransaction(ctx context.Context, txHash *chainhash.Hash) (*wire.MsgTx, error) {
	txs, _, err := dw.w.GetTransactionsByHashes(ctx, []*chainhash.Hash{txHash})
	if err != nil {
		return nil, err
	}
	if len(txs) != 1 {
		return nil, dexasset.CoinNotFoundError
	}
	return txs[0], nil
}

// GetBlockHash returns the hash of the mainchain block at the specified height.
// Part of the Wallet interface.
func (dw *DEXWallet) GetBlockHash(ctx context.Context, blockHeight int64) (*chainhash.Hash, error) {
	info, err := dw.w.BlockInfo(ctx, dcrwallet.NewBlockIdentifierFromHeight(int32(blockHeight)))
	if err != nil {
		return nil, err
	}
	return &info.Hash, nil
}

// MatchAnyScript looks for any of the provided scripts in the block specified.
// Part of the Wallet interface.
func (dw *DEXWallet) MatchAnyScript(ctx context.Context, blockHash *chainhash.Hash, scripts [][]byte) (bool, error) {
	key, filter, err := dw.w.CFilterV2(ctx, blockHash)
	if err != nil {
		return false, err
	}
	return filter.MatchAny(key, scripts), nil
}

// AccountUnlocked returns true if the account is unlocked.
// Part of the Wallet interface.
func (dw *DEXWallet) AccountUnlocked(_ context.Context, _ string) (bool, error) {
	return !dw.w.Locked(), nil
}

// LockAccount locks the specified account.
// Part of the Wallet interface.
func (dw *DEXWallet) LockAccount(_ context.Context, _ string) error {
	dw.w.Lock()
	return nil
}

// UnlockAccount unlocks the specified account or the wallet if account is not
// encrypted.
// Part of the Wallet interface.
func (dw *DEXWallet) UnlockAccount(ctx context.Context, pass []byte, _ string) error {
	return dw.w.Unlock(ctx, pass, nil)
}

// SyncStatus returns the wallet's sync status.
// Part of the Wallet interface.
func (dw *DEXWallet) SyncStatus(_ context.Context) (synced bool, progress float32, err error) {
	syncProgress := dw.syncData.generalSyncProgress()
	if syncProgress != nil {
		progress = float32(syncProgress.TotalSyncProgress)
	}
	return dw.syncData.isSynced(), progress, nil
}

// PeerCount returns the number of network peers to which the wallet or its
// backing node are connected.
// Part of the Wallet interface.
func (dw *DEXWallet) PeerCount(_ context.Context) (uint32, error) {
	return uint32(dw.syncData.connectedPeers()), nil
}

// AddressPrivKey fetches the privkey for the specified address.
// Part of the Wallet interface.
func (dw *DEXWallet) AddressPrivKey(ctx context.Context, addr stdaddr.Address) (*secp256k1.PrivateKey, error) {
	privKey, _, err := dw.w.LoadPrivateKey(ctx, addr)
	return privKey, err
}

<<<<<<< HEAD
func (dw *DEXWallet) ListSinceBlock(ctx context.Context, start, end, syncHeight int32) ([]wallettypes.ListTransactionsResult, error) {
	data, err := dw.w.ListSinceBlock(ctx, start, end, syncHeight)
	var array = make([]wallettypes.ListTransactionsResult, len(data))
	// To faciliate backwards compatibity with dcrdex that is yet to upgrade to
	// dcrwallet v4, copy v4 data into a v3 instance.
	for _, val := range data {
		var txType = wallettypes.ListTransactionsTxType(*val.TxType)
		newVal := wallettypes.ListTransactionsResult{
			Account:           val.Account,
			Address:           val.Address,
			Amount:            val.Amount,
			BlockHash:         val.BlockHash,
			BlockIndex:        val.BlockIndex,
			BlockTime:         val.BlockTime,
			Category:          val.Category,
			Confirmations:     val.Confirmations,
			Fee:               val.Fee,
			Generated:         val.Generated,
			InvolvesWatchOnly: val.InvolvesWatchOnly,
			Time:              val.Time,
			TimeReceived:      val.TimeReceived,
			TxID:              val.TxID,
			TxType:            &txType,
			Vout:              val.Vout,
			WalletConflicts:   val.WalletConflicts,
			Comment:           val.Comment,
			OtherAccount:      val.OtherAccount,
=======
func (dw *DEXWallet) ListSinceBlock(ctx context.Context, start int32) ([]dexdcr.ListTransactionsResult, error) {
	res := make([]dexdcr.ListTransactionsResult, 0)
	f := func(block *dcrwallet.Block) (bool, error) {
		for _, tx := range block.Transactions {
			convertTxType := func(txType dcrwallet.TransactionType) *walletjson.ListTransactionsTxType {
				switch txType {
				case dcrwallet.TransactionTypeTicketPurchase:
					txType := walletjson.LTTTTicket
					return &txType
				case dcrwallet.TransactionTypeVote:
					txType := walletjson.LTTTVote
					return &txType
				case dcrwallet.TransactionTypeRevocation:
					txType := walletjson.LTTTRevocation
					return &txType
				case dcrwallet.TransactionTypeCoinbase:
				case dcrwallet.TransactionTypeRegular:
					txType := walletjson.LTTTRegular
					return &txType
				}
				log.Warnf("unknown transaction type %v", tx.Type)
				regularTxType := walletjson.LTTTRegular
				return &regularTxType
			}
			fee := tx.Fee.ToUnit(dcrutil.AmountCoin)
			var blockIndex, blockTime int64
			if block.Header != nil {
				blockIndex = int64(block.Header.Height)
				blockTime = block.Header.Timestamp.Unix()
			}
			res = append(res, dexdcr.ListTransactionsResult{
				TxID:       tx.Hash.String(),
				BlockIndex: &blockIndex,
				BlockTime:  blockTime,
				Send:       len(tx.MyInputs) > 0,
				TxType:     convertTxType(tx.Type),
				Fee:        &fee,
			})
>>>>>>> 311bff95
		}
		return false, nil
	}

	startID := dcrwallet.NewBlockIdentifierFromHeight(start)
	return res, dw.w.GetTransactions(ctx, f, startID, nil)
}

// Part of the Wallet interface.
func (dw *DEXWallet) Reconfigure(_ context.Context, _ *dexasset.WalletConfig, _ dex.Network, _ string) (restart bool, err error) {
	return false, errors.New("Reconfigure not implemented by Cryptopower DEX wallet")
}

// These methods are part of Wallet interface but required only by the
// dexasset.TicketBuyer interface, leave unimplemented.

// PurchaseTickets purchases n tickets. vspHost and vspPubKey only
// needed for internal wallets.
func (dw *DEXWallet) PurchaseTickets(_ context.Context, _ int, _, _ string, _ bool) ([]*dexasset.Ticket, error) {
	return nil, errors.New("PurchaseTickets not implemented by Cryptopower DEX wallet")
}

// Tickets returns current active ticket hashes up until they are voted
// or revoked. Includes unconfirmed tickets.
func (dw *DEXWallet) Tickets(_ context.Context) ([]*dexasset.Ticket, error) {
	return nil, errors.New("Tickets not implemented by Cryptopower DEX wallet")
}

// VotingPreferences returns current voting preferences.
func (dw *DEXWallet) VotingPreferences(_ context.Context) ([]*wallettypes.VoteChoice, []*dexasset.TBTreasurySpend, []*wallettypes.TreasuryPolicyResult, error) {
	return []*wallettypes.VoteChoice{}, []*dexasset.TBTreasurySpend{}, []*wallettypes.TreasuryPolicyResult{}, errors.New("VotingPreferences not implemented by Cryptopower DEX wallet")
}

// SetVotingPreferences sets preferences used when a ticket is chosen to
// be voted on.
func (dw *DEXWallet) SetVotingPreferences(_ context.Context, _, _, _ map[string]string) error {
	return errors.New("SetVotingPreferences not implemented by Cryptopower DEX wallet")
}

func (dw *DEXWallet) SetTxFee(_ context.Context, _ dcrutil.Amount) error {
	return errors.New("SetTxFee not implemented by Cryptopower DEX wallet")
}

func (dw *DEXWallet) StakeInfo(_ context.Context) (*dcrwallet.StakeInfoData, error) {
	return nil, errors.New("StakeInfo not implemented by Cryptopower DEX wallet")
}<|MERGE_RESOLUTION|>--- conflicted
+++ resolved
@@ -19,14 +19,7 @@
 	dexdcr "decred.org/dcrdex/client/asset/dcr"
 	"decred.org/dcrdex/dex"
 
-<<<<<<< HEAD
-	// Version v3 of dcrwallet library is still in use because dcrdex is yet to upgrade
-	// to dcrd v2.
-	wallettypes "decred.org/dcrwallet/v3/rpc/jsonrpc/types"
-	dcrwalletv3 "decred.org/dcrwallet/v3/wallet"
-=======
-	walletjson "decred.org/dcrwallet/v4/rpc/jsonrpc/types"
->>>>>>> 311bff95
+	wallettypes "decred.org/dcrwallet/v4/rpc/jsonrpc/types"
 
 	walleterrors "decred.org/dcrwallet/v4/errors"
 	dcrwallet "decred.org/dcrwallet/v4/wallet"
@@ -576,57 +569,28 @@
 	return privKey, err
 }
 
-<<<<<<< HEAD
-func (dw *DEXWallet) ListSinceBlock(ctx context.Context, start, end, syncHeight int32) ([]wallettypes.ListTransactionsResult, error) {
-	data, err := dw.w.ListSinceBlock(ctx, start, end, syncHeight)
-	var array = make([]wallettypes.ListTransactionsResult, len(data))
-	// To faciliate backwards compatibity with dcrdex that is yet to upgrade to
-	// dcrwallet v4, copy v4 data into a v3 instance.
-	for _, val := range data {
-		var txType = wallettypes.ListTransactionsTxType(*val.TxType)
-		newVal := wallettypes.ListTransactionsResult{
-			Account:           val.Account,
-			Address:           val.Address,
-			Amount:            val.Amount,
-			BlockHash:         val.BlockHash,
-			BlockIndex:        val.BlockIndex,
-			BlockTime:         val.BlockTime,
-			Category:          val.Category,
-			Confirmations:     val.Confirmations,
-			Fee:               val.Fee,
-			Generated:         val.Generated,
-			InvolvesWatchOnly: val.InvolvesWatchOnly,
-			Time:              val.Time,
-			TimeReceived:      val.TimeReceived,
-			TxID:              val.TxID,
-			TxType:            &txType,
-			Vout:              val.Vout,
-			WalletConflicts:   val.WalletConflicts,
-			Comment:           val.Comment,
-			OtherAccount:      val.OtherAccount,
-=======
 func (dw *DEXWallet) ListSinceBlock(ctx context.Context, start int32) ([]dexdcr.ListTransactionsResult, error) {
 	res := make([]dexdcr.ListTransactionsResult, 0)
 	f := func(block *dcrwallet.Block) (bool, error) {
 		for _, tx := range block.Transactions {
-			convertTxType := func(txType dcrwallet.TransactionType) *walletjson.ListTransactionsTxType {
+			convertTxType := func(txType dcrwallet.TransactionType) *wallettypes.ListTransactionsTxType {
 				switch txType {
 				case dcrwallet.TransactionTypeTicketPurchase:
-					txType := walletjson.LTTTTicket
+					txType := wallettypes.LTTTTicket
 					return &txType
 				case dcrwallet.TransactionTypeVote:
-					txType := walletjson.LTTTVote
+					txType := wallettypes.LTTTVote
 					return &txType
 				case dcrwallet.TransactionTypeRevocation:
-					txType := walletjson.LTTTRevocation
+					txType := wallettypes.LTTTRevocation
 					return &txType
 				case dcrwallet.TransactionTypeCoinbase:
 				case dcrwallet.TransactionTypeRegular:
-					txType := walletjson.LTTTRegular
+					txType := wallettypes.LTTTRegular
 					return &txType
 				}
 				log.Warnf("unknown transaction type %v", tx.Type)
-				regularTxType := walletjson.LTTTRegular
+				regularTxType := wallettypes.LTTTRegular
 				return &regularTxType
 			}
 			fee := tx.Fee.ToUnit(dcrutil.AmountCoin)
@@ -643,7 +607,6 @@
 				TxType:     convertTxType(tx.Type),
 				Fee:        &fee,
 			})
->>>>>>> 311bff95
 		}
 		return false, nil
 	}
