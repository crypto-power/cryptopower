--- conflicted
+++ resolved
@@ -421,7 +421,6 @@
 	return size, err
 }
 
-<<<<<<< HEAD
 func (mgr *AssetsManager) WalletWithSeed(walletType utils.AssetType, seedMnemonic string) (int, error) {
 	switch walletType {
 	case utils.BTCWalletAsset:
@@ -441,7 +440,9 @@
 		return mgr.RestoreDCRWallet(walletName, seedMnemonic, privatePassphrase, privatePassphraseType)
 	default:
 		return nil, errors.New("wallet not support")
-=======
+	}
+}
+
 func (mgr *AssetsManager) WalletWithXPub(walletType utils.AssetType, xPub string) (int, error) {
 	switch walletType {
 	case utils.DCRWalletAsset:
@@ -450,6 +451,5 @@
 		return mgr.BTCWalletWithXPub(xPub)
 	default:
 		return -1, utils.ErrAssetUnknown
->>>>>>> dc69144f
 	}
 }