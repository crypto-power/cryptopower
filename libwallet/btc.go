--- conflicted
+++ resolved
@@ -4,14 +4,12 @@
 	"fmt"
 
 	"decred.org/dcrwallet/v2/errors"
-	"decred.org/dcrwallet/walletseed"
 	"github.com/btcsuite/btcd/chaincfg"
 	"github.com/btcsuite/btcwallet/waddrmgr"
 
 	"code.cryptopower.dev/group/cryptopower/libwallet/assets/btc"
 	sharedW "code.cryptopower.dev/group/cryptopower/libwallet/assets/wallet"
 	"code.cryptopower.dev/group/cryptopower/libwallet/utils"
-	"github.com/btcsuite/btcd/btcutil/hdkeychain"
 )
 
 func initializeBTCWalletParameters(netType utils.NetworkType) (*chaincfg.Params, error) {
@@ -124,91 +122,10 @@
 		return -1, errors.New(utils.ErrEmptySeed)
 	}
 
-<<<<<<< HEAD
-	newSeedHdXPUb, err := deriveBIP44AccountXPubsForBTC(seedMnemonic,
-		btc.DefaultAccountNum, mgr.chainsParams.BTC)
-	if err != nil {
-		return -1, err
-	}
-
-=======
->>>>>>> dc69144f
 	for _, wallet := range mgr.Assets.BTC.Wallets {
 		if !wallet.WalletOpened() {
 			return -1, errors.Errorf("cannot check if seed matches unloaded wallet %d", wallet.GetWalletID())
 		}
-<<<<<<< HEAD
-		// NOTE: Existing watch-only wallets may have been created using the
-		// xpub of an account that is NOT the default account and may return
-		// incorrect result from the check below. But this would return true
-		// if the watch-only wallet was created using the xpub of the default
-		// account of the provided seed.
-		fn := wallet.(interface {
-			AccountXPubMatches(account uint32, hdXPub string) (bool, error)
-		})
-		usesSameSeed, err := fn.AccountXPubMatches(btc.DefaultAccountNum, newSeedHdXPUb)
-		if err != nil {
-			return -1, err
-		}
-		if usesSameSeed {
-			return wallet.GetWalletID(), nil
-		}
-	}
-
-	return -1, nil
-}
-
-func deriveBIP44AccountXPubsForBTC(seedMnemonic string, account uint32, params *chaincfg.Params) (string, error) {
-	seed, err := walletseed.DecodeUserInput(seedMnemonic)
-	if err != nil {
-		return "", err
-	}
-
-	defer func() {
-		for i := range seed {
-			seed[i] = 0
-		}
-	}()
-
-	// Derive the master extended key from the provided seed.
-	masterNode, err := hdkeychain.NewMaster(seed, params)
-	if err != nil {
-		return "", err
-	}
-	defer masterNode.Zero()
-
-	// Derive the purpose key as a child of the master node.
-	purpose, err := masterNode.Derive(44 + hdkeychain.HardenedKeyStart)
-	if err != nil {
-		return "", err
-	}
-	defer purpose.Zero()
-
-	accountXPub := func(coinType uint32) (string, error) {
-		coinTypePrivKey, err := purpose.Derive(coinType + hdkeychain.HardenedKeyStart)
-		if err != nil {
-			return "", err
-		}
-		defer coinTypePrivKey.Zero()
-		acctPrivKey, err := coinTypePrivKey.Derive(account + hdkeychain.HardenedKeyStart)
-		if err != nil {
-			return "", err
-		}
-		defer acctPrivKey.Zero()
-		extendedKey, err := acctPrivKey.Neuter()
-		if err != nil {
-			return "", err
-		}
-		return extendedKey.String(), nil
-	}
-
-	hdXPUb, err := accountXPub(params.HDCoinType)
-	if err != nil {
-		return "", err
-	}
-
-	return hdXPUb, nil
-=======
 
 		asset, ok := wallet.(*btc.BTCAsset)
 		if !ok {
@@ -240,5 +157,4 @@
 		}
 	}
 	return -1, nil
->>>>>>> dc69144f
 }