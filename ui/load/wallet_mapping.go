package load

import (
	sharedW "code.cryptopower.dev/group/cryptopower/libwallet/assets/wallet"
)

// WalletMapping helps to call a function quickly no matter what currency it is,
// it is used for separate functions without an interface for general use
type WalletMapping struct {
	sharedW.Asset
}

func NewWalletMapping(asset sharedW.Asset) *WalletMapping {
	return &WalletMapping{
		Asset: asset,
	}
<<<<<<< HEAD
}

func (wallt *WalletMapping) AddTxAndBlockNotificationListener(txAndBlockNotificationListener sharedW.TxAndBlockNotificationListener, async bool, uniqueIdentifier string) error {
	switch asset := wallt.Asset.(type) {
	case *dcr.DCRAsset:
		return asset.AddTxAndBlockNotificationListener(txAndBlockNotificationListener, async, uniqueIdentifier)
	case *btc.BTCAsset:
		return fmt.Errorf("btc wallet does not support this function")
	default:
		return fmt.Errorf("wallet not supported")
	}
}

func (wallt *WalletMapping) RemoveTxAndBlockNotificationListener(uniqueIdentifier string) error {
	switch asset := wallt.Asset.(type) {
	case *dcr.DCRAsset:
		asset.RemoveTxAndBlockNotificationListener(uniqueIdentifier)
		return nil
	case *btc.BTCAsset:
		return fmt.Errorf("btc wallet does not support this function")
	default:
		return fmt.Errorf("wallet not supported")
	}
}

func (wallt *WalletMapping) MixedAccountNumber() int32 {
	switch asset := wallt.Asset.(type) {
	case *dcr.DCRAsset:
		return asset.MixedAccountNumber()
	default:
		return -1
	}
=======
>>>>>>> 00263893
}<|MERGE_RESOLUTION|>--- conflicted
+++ resolved
@@ -1,6 +1,7 @@
 package load
 
 import (
+	"code.cryptopower.dev/group/cryptopower/libwallet/assets/dcr"
 	sharedW "code.cryptopower.dev/group/cryptopower/libwallet/assets/wallet"
 )
 
@@ -14,31 +15,30 @@
 	return &WalletMapping{
 		Asset: asset,
 	}
-<<<<<<< HEAD
 }
 
-func (wallt *WalletMapping) AddTxAndBlockNotificationListener(txAndBlockNotificationListener sharedW.TxAndBlockNotificationListener, async bool, uniqueIdentifier string) error {
-	switch asset := wallt.Asset.(type) {
-	case *dcr.DCRAsset:
-		return asset.AddTxAndBlockNotificationListener(txAndBlockNotificationListener, async, uniqueIdentifier)
-	case *btc.BTCAsset:
-		return fmt.Errorf("btc wallet does not support this function")
-	default:
-		return fmt.Errorf("wallet not supported")
-	}
-}
+// func (wallt *WalletMapping) AddTxAndBlockNotificationListener(txAndBlockNotificationListener sharedW.TxAndBlockNotificationListener, async bool, uniqueIdentifier string) error {
+// 	switch asset := wallt.Asset.(type) {
+// 	case *dcr.DCRAsset:
+// 		return asset.AddTxAndBlockNotificationListener(txAndBlockNotificationListener, async, uniqueIdentifier)
+// 	case *btc.BTCAsset:
+// 		return fmt.Errorf("btc wallet does not support this function")
+// 	default:
+// 		return fmt.Errorf("wallet not supported")
+// 	}
+// }
 
-func (wallt *WalletMapping) RemoveTxAndBlockNotificationListener(uniqueIdentifier string) error {
-	switch asset := wallt.Asset.(type) {
-	case *dcr.DCRAsset:
-		asset.RemoveTxAndBlockNotificationListener(uniqueIdentifier)
-		return nil
-	case *btc.BTCAsset:
-		return fmt.Errorf("btc wallet does not support this function")
-	default:
-		return fmt.Errorf("wallet not supported")
-	}
-}
+// func (wallt *WalletMapping) RemoveTxAndBlockNotificationListener(uniqueIdentifier string) error {
+// 	switch asset := wallt.Asset.(type) {
+// 	case *dcr.DCRAsset:
+// 		asset.RemoveTxAndBlockNotificationListener(uniqueIdentifier)
+// 		return nil
+// 	case *btc.BTCAsset:
+// 		return fmt.Errorf("btc wallet does not support this function")
+// 	default:
+// 		return fmt.Errorf("wallet not supported")
+// 	}
+// }
 
 func (wallt *WalletMapping) MixedAccountNumber() int32 {
 	switch asset := wallt.Asset.(type) {
@@ -47,6 +47,8 @@
 	default:
 		return -1
 	}
-=======
->>>>>>> 00263893
+}
+
+func (wallt *WalletMapping) Broadcast(passphrase string) error {
+
 }