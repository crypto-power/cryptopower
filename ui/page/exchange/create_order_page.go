package exchange

import (
	"fmt"
	"strconv"
	"strings"

	"gioui.org/font"
	"gioui.org/layout"
	"gioui.org/unit"
	"gioui.org/widget"
	"gioui.org/widget/material"

	"github.com/crypto-power/cryptopower/app"
	"github.com/crypto-power/cryptopower/libwallet"
	sharedW "github.com/crypto-power/cryptopower/libwallet/assets/wallet"
	"github.com/crypto-power/cryptopower/libwallet/ext"
	"github.com/crypto-power/cryptopower/libwallet/instantswap"
	"github.com/crypto-power/cryptopower/libwallet/utils"
	libutils "github.com/crypto-power/cryptopower/libwallet/utils"
	"github.com/crypto-power/cryptopower/ui/cryptomaterial"
	"github.com/crypto-power/cryptopower/ui/load"
	"github.com/crypto-power/cryptopower/ui/modal"
	"github.com/crypto-power/cryptopower/ui/page/components"
	"github.com/crypto-power/cryptopower/ui/page/settings"
	"github.com/crypto-power/cryptopower/ui/values"

	api "github.com/crypto-power/instantswap/instantswap"
)

const CreateOrderPageID = "CreateOrder"

type (
	C = layout.Context
	D = layout.Dimensions
)

type CreateOrderPage struct {
	*load.Load
	// GenericPageModal defines methods such as ID() and OnAttachedToNavigator()
	// that helps this Page satisfy the app.Page interface. It also defines
	// helper methods for accessing the PageNavigator that displayed this page
	// and the root WindowNavigator.
	*app.GenericPageModal

	scroll           *components.Scroll[*instantswap.Order]
	ordersList       *cryptomaterial.ClickableList
	exchangeSelector *ExSelector
	selectedExchange *Exchange

	exchangeRateInfo string
	amountErrorText  string
	fetchingRate     bool
	rateError        bool
	inited           bool

	materialLoader material.LoaderStyle

	fromAmountEditor components.SelectAssetEditor
	toAmountEditor   components.SelectAssetEditor

	createOrderBtn         cryptomaterial.Button
	swapButton             cryptomaterial.IconButton
	refreshExchangeRateBtn cryptomaterial.IconButton
	infoButton             cryptomaterial.IconButton
	settingsButton         cryptomaterial.IconButton
	iconClickable          *cryptomaterial.Clickable
	refreshClickable       *cryptomaterial.Clickable
	refreshIcon            *cryptomaterial.Image
	viewAllButton          cryptomaterial.Button
	navToSettingsBtn       cryptomaterial.Button

	min          float64
	max          float64
	exchangeRate float64

	errMsg string

	*orderData
}

type orderData struct {
	exchange       api.IDExchange
	exchangeServer instantswap.ExchangeServer

	sourceAccountSelector *components.WalletAndAccountSelector
	sourceWalletSelector  *components.WalletAndAccountSelector

	destinationAccountSelector *components.WalletAndAccountSelector
	destinationWalletSelector  *components.WalletAndAccountSelector

	sourceWalletID           int
	sourceAccountNumber      int32
	destinationWalletID      int
	destinationAccountNumber int32

	invoicedAmount float64
	orderedAmount  float64

	fromCurrency libutils.AssetType
	toCurrency   libutils.AssetType

	refundAddress      string
	destinationAddress string

	scheduler *cryptomaterial.Switch
}

func NewCreateOrderPage(l *load.Load) *CreateOrderPage {
	pg := &CreateOrderPage{
		Load:             l,
		GenericPageModal: app.NewGenericPageModal(CreateOrderPageID),
		exchangeSelector: NewExSelector(l),
		orderData:        &orderData{},
		exchangeRate:     -1,
		refreshClickable: l.Theme.NewClickable(true),
		iconClickable:    l.Theme.NewClickable(true),
		refreshIcon:      l.Theme.Icons.Restore,
	}

	// pageSize defines the number of orders that can be fetched at ago.
	pageSize := int32(5)
	pg.scroll = components.NewScroll(l, pageSize, pg.fetchOrders)

	pg.scheduler = pg.Theme.Switch()
	pg.swapButton = l.Theme.IconButton(l.Theme.Icons.ActionSwapHoriz)
	pg.refreshExchangeRateBtn = l.Theme.IconButton(l.Theme.Icons.NavigationRefresh)
	pg.refreshExchangeRateBtn.Size = values.MarginPadding18

	pg.settingsButton = l.Theme.IconButton(l.Theme.Icons.ActionSettings)

	pg.viewAllButton = l.Theme.Button(values.String(values.StrViewAllOrders))
	pg.viewAllButton.Font.Weight = font.SemiBold
	pg.viewAllButton.Color = l.Theme.Color.Primary
	pg.viewAllButton.Inset = layout.UniformInset(values.MarginPadding4)
	pg.viewAllButton.Background = l.Theme.Color.DefaultThemeColors().SurfaceHighlight
	pg.viewAllButton.HighlightColor = cryptomaterial.GenHighlightColor(l.Theme.Color.GrayText4)

	pg.infoButton = l.Theme.IconButton(l.Theme.Icons.ActionInfo)
	pg.infoButton.Size = values.MarginPadding18
	buttonInset := layout.UniformInset(values.MarginPadding0)
	pg.settingsButton.Inset, pg.infoButton.Inset,
		pg.swapButton.Inset, pg.refreshExchangeRateBtn.Inset = buttonInset, buttonInset, buttonInset, buttonInset

	pg.exchangeRateInfo = fmt.Sprintf(values.String(values.StrMinMax), pg.min, pg.max)
	pg.materialLoader = material.Loader(l.Theme.Base)

	pg.ordersList = pg.Theme.NewClickableList(layout.Vertical)
	pg.ordersList.IsShadowEnabled = true

	pg.toAmountEditor = *components.NewSelectAssetEditor(l)
	pg.fromAmountEditor = *components.NewSelectAssetEditor(l)

	pg.fromAmountEditor.AssetTypeSelector.AssetTypeSelected(func(ati *components.AssetTypeItem) bool {
		isMatching := pg.fromCurrency == pg.toCurrency && pg.fromCurrency != libutils.NilAsset
		if pg.fromCurrency == ati.Type || isMatching {
			return false
		}
		return pg.updateWalletAndAccountSelector([]libutils.AssetType{ati.Type}, nil)
	})

	pg.toAmountEditor.AssetTypeSelector.AssetTypeSelected(func(ati *components.AssetTypeItem) bool {
		isMatching := pg.fromCurrency == pg.toCurrency && pg.toCurrency != libutils.NilAsset
		if pg.toCurrency == ati.Type || isMatching {
			return false
		}
		return pg.updateWalletAndAccountSelector(nil, []libutils.AssetType{ati.Type})
	})

	pg.createOrderBtn = pg.Theme.Button(values.String(values.StrCreateOrder))
	pg.createOrderBtn.SetEnabled(false)

	pg.navToSettingsBtn = pg.Theme.Button(values.StringF(values.StrEnableAPI, values.String(values.StrExchange)))

	pg.exchangeSelector.ExchangeSelected(func(es *Exchange) {
		pg.selectedExchange = es

		// Initialize a new exchange using the selected exchange server
		exchange, err := pg.WL.AssetsManager.InstantSwap.NewExchangeServer(pg.selectedExchange.Server)
		if err != nil {
			log.Error(err)
			return
		}
		pg.exchange = exchange

		go func() {
			err := pg.getExchangeRateInfo()
			if err != nil {
				log.Error(err)
			}
		}()
	})

	return pg
}

func (pg *CreateOrderPage) updateWalletAndAccountSelector(selectedFromAsset []utils.AssetType, selectedToAsset []utils.AssetType) bool {
	asset, ok := pg.updateAssetSelection(selectedFromAsset, selectedToAsset)
	if !ok {
		isSourceWallet := len(selectedFromAsset) != 0
		pg.displayCreateWalletModal(isSourceWallet, asset)
		return false
	}

	pg.updateExchangeRate()
	return true
}

func (pg *CreateOrderPage) displayCreateWalletModal(isSourceWallet bool, asset libutils.AssetType) {
	createWalletModal := modal.NewCustomModal(pg.Load).
		Title(values.String(values.StrCreateWallet)).
		UseCustomWidget(func(gtx C) D {
			return layout.Inset{Top: values.MarginPadding10, Bottom: values.MarginPadding10}.Layout(gtx, func(gtx C) D {
				return layout.Center.Layout(gtx, pg.Theme.Body2(values.StringF(values.StrCreateAssetWalletToSwapMsg, asset.ToFull())).Layout)
			})
		}).
		SetCancelable(true).
		SetContentAlignment(layout.Center, layout.W, layout.Center).
		SetPositiveButtonCallback(func(_ bool, _ *modal.InfoModal) bool {
			pg.ParentNavigator().Display(components.NewCreateWallet(pg.Load, func() {
				pg.walletCreationSuccessFunc(isSourceWallet, asset)
			}, asset))
			return true
		}).
		SetNegativeButtonText(values.String(values.StrCancel)).
		SetPositiveButtonText(values.String(values.StrContinue))
	pg.ParentWindow().ShowModal(createWalletModal)
}

func (pg *CreateOrderPage) walletCreationSuccessFunc(isSourceWallet bool, asset libutils.AssetType) {
	if isSourceWallet {
		pg.updateWalletAndAccountSelector([]libutils.AssetType{asset}, nil)
	} else {
		pg.updateWalletAndAccountSelector(nil, []libutils.AssetType{asset})
	}
	pg.ParentNavigator().ClosePagesAfter(CreateOrderPageID)
	pg.ParentNavigator().ClosePagesAfter(CreateOrderPageID)
	pg.ParentWindow().Reload()
}

func (pg *CreateOrderPage) ID() string {
	return CreateOrderPageID
}

func (pg *CreateOrderPage) OnNavigatedTo() {
	if pg.isExchangeAPIAllowed() && pg.isMultipleAssetTypeWalletAvailable() {
		pg.initPage()
	}
}

// initPage initializes required data on this page and should be called only
// once after it has been displayed.
func (pg *CreateOrderPage) initPage() {
	pg.inited = true
	pg.scheduler.SetChecked(pg.WL.AssetsManager.IsOrderSchedulerRunning())
	pg.listenForNotifications()
	pg.loadOrderConfig()
	go pg.scroll.FetchScrollData(false, pg.ParentWindow(), false)
}

func (pg *CreateOrderPage) OnNavigatedFrom() {
	pg.stopNtfnListeners()
}

func (pg *CreateOrderPage) HandleUserInteractions() {
	pg.createOrderBtn.SetEnabled(pg.canCreateOrder())

	if pg.swapButton.Button.Clicked() {
		pg.swapCurrency()
		if pg.exchange != nil {
			go func() {
				err := pg.getExchangeRateInfo()
				if err != nil {
					log.Error(err)
				}
			}()
		}
	}

	if clicked, selectedItem := pg.ordersList.ItemClicked(); clicked {
		orderItems := pg.scroll.FetchedData()
		pg.ParentNavigator().Display(NewOrderDetailsPage(pg.Load, orderItems[selectedItem]))
	}

	if pg.refreshExchangeRateBtn.Button.Clicked() {
		go func() {
			err := pg.getExchangeRateInfo()
			if err != nil {
				log.Error(err)
			}
		}()
	}

	if pg.createOrderBtn.Clicked() {
		pg.showConfirmOrderModal()
	}

	if pg.settingsButton.Button.Clicked() {
		orderSettingsModal := newOrderSettingsModalModal(pg.Load, pg.orderData).
			OnSettingsSaved(func(params *callbackParams) {
				pg.orderData.sourceAccountSelector = params.sourceAccountSelector
				pg.orderData.sourceWalletSelector = params.sourceWalletSelector
				pg.orderData.destinationAccountSelector = params.destinationAccountSelector
				pg.orderData.destinationWalletSelector = params.destinationWalletSelector
				infoModal := modal.NewSuccessModal(pg.Load, values.String(values.StrOrderSettingsSaved), modal.DefaultClickFunc())
				pg.ParentWindow().ShowModal(infoModal)
			}).
			OnCancel(func() { // needed to satisfy the modal instance
			})
		pg.ParentWindow().ShowModal(orderSettingsModal)
	}

	if pg.viewAllButton.Clicked() {
		pg.ParentWindow().Display(NewOrderHistoryPage(pg.Load))
	}

	if pg.infoButton.Button.Clicked() {
		info := modal.NewCustomModal(pg.Load).
			SetContentAlignment(layout.Center, layout.Center, layout.Center).
			Body(values.String(values.StrCreateOrderPageInfo)).
			PositiveButtonWidth(values.MarginPadding100)
		pg.ParentWindow().ShowModal(info)
	}

	for _, evt := range pg.fromAmountEditor.Edit.Editor.Events() {
		if pg.fromAmountEditor.Edit.Editor.Focused() {
			switch evt.(type) {
			case widget.ChangeEvent:
				if pg.inputsNotEmpty(pg.fromAmountEditor.Edit.Editor) {
					fromAmt, err := strconv.ParseFloat(pg.fromAmountEditor.Edit.Editor.Text(), 32)
					if err != nil {
						// empty usd input
						pg.toAmountEditor.Edit.Editor.SetText("")
						pg.amountErrorText = values.String(values.StrInvalidAmount)
						pg.fromAmountEditor.Edit.LineColor = pg.Theme.Color.Danger
						pg.toAmountEditor.Edit.LineColor = pg.Theme.Color.Danger
						return
					}
					pg.amountErrorText = ""
					if pg.exchangeRate != -1 {
						value := fromAmt * pg.exchangeRate
						v := strconv.FormatFloat(value, 'f', 8, 64)
						pg.amountErrorText = ""
						pg.fromAmountEditor.Edit.LineColor = pg.Theme.Color.Gray2
						pg.toAmountEditor.Edit.LineColor = pg.Theme.Color.Gray2
						pg.toAmountEditor.Edit.Editor.SetText(v) // 2 decimal places
					}
				} else {
					pg.toAmountEditor.Edit.Editor.SetText("")
				}
			}
		}
	}

	for _, evt := range pg.toAmountEditor.Edit.Editor.Events() {
		if pg.toAmountEditor.Edit.Editor.Focused() {
			switch evt.(type) {
			case widget.ChangeEvent:
				if pg.inputsNotEmpty(pg.toAmountEditor.Edit.Editor) {
					f, err := strconv.ParseFloat(pg.toAmountEditor.Edit.Editor.Text(), 32)
					if err != nil {
						// empty usd input
						pg.fromAmountEditor.Edit.Editor.SetText("")
						pg.amountErrorText = values.String(values.StrInvalidAmount)
						pg.fromAmountEditor.Edit.LineColor = pg.Theme.Color.Danger
						pg.toAmountEditor.Edit.LineColor = pg.Theme.Color.Danger
						return
					}
					pg.amountErrorText = ""
					if pg.exchangeRate != -1 {
						value := f * pg.exchangeRate
						v := strconv.FormatFloat(value, 'f', 8, 64)
						pg.amountErrorText = ""
						pg.fromAmountEditor.Edit.LineColor = pg.Theme.Color.Gray2
						pg.toAmountEditor.Edit.LineColor = pg.Theme.Color.Gray2
						pg.fromAmountEditor.Edit.Editor.SetText(v)
					}
				} else {
					pg.fromAmountEditor.Edit.Editor.SetText("")
				}
			}
		}
	}

	if pg.refreshClickable.Clicked() {
		go pg.WL.AssetsManager.InstantSwap.Sync() // does nothing if already syncing
	}

	if pg.scheduler.Changed() {
		if pg.scheduler.IsChecked() {

			orderSettingsModal := newOrderSettingsModalModal(pg.Load, pg.orderData).
				OnSettingsSaved(func(params *callbackParams) {
					refundAddress, _ := pg.sourceWalletSelector.SelectedWallet().CurrentAddress(pg.sourceAccountSelector.SelectedAccount().Number)
					destinationAddress, _ := pg.destinationWalletSelector.SelectedWallet().CurrentAddress(pg.destinationAccountSelector.SelectedAccount().Number)
					pg.sourceWalletID = pg.sourceWalletSelector.SelectedWallet().GetWalletID()
					pg.sourceAccountNumber = pg.sourceAccountSelector.SelectedAccount().Number
					pg.destinationWalletID = pg.destinationWalletSelector.SelectedWallet().GetWalletID()
					pg.destinationAccountNumber = pg.destinationAccountSelector.SelectedAccount().Number

					pg.refundAddress = refundAddress
					pg.destinationAddress = destinationAddress

					orderSchedulerModal := newOrderSchedulerModalModal(pg.Load, pg.orderData).
						OnOrderSchedulerStarted(func() {
							infoModal := modal.NewSuccessModal(pg.Load, values.String(values.StrSchedulerRunning), modal.DefaultClickFunc())
							pg.ParentWindow().ShowModal(infoModal)
						}).
						OnCancel(func() { // needed to satisfy the modal instance
							pg.scheduler.SetChecked(false)
						})
					pg.ParentWindow().ShowModal(orderSchedulerModal)
				}).
				OnCancel(func() { // needed to satisfy the modal instance
					pg.scheduler.SetChecked(false)
				})
			pg.ParentWindow().ShowModal(orderSettingsModal)
		} else {
			pg.WL.AssetsManager.StopScheduler()
		}
	}

	if pg.navToSettingsBtn.Button.Clicked() {
		pg.ParentWindow().Display(settings.NewSettingsPage(pg.Load))
	}
}

func (pg *CreateOrderPage) updateAmount() {
	if pg.inputsNotEmpty(pg.fromAmountEditor.Edit.Editor) {
		fromAmt, err := strconv.ParseFloat(pg.fromAmountEditor.Edit.Editor.Text(), 32)
		if err != nil {
			pg.toAmountEditor.Edit.Editor.SetText("")
			pg.amountErrorText = values.String(values.StrInvalidAmount)
			pg.fromAmountEditor.Edit.LineColor = pg.Theme.Color.Danger
			pg.toAmountEditor.Edit.LineColor = pg.Theme.Color.Danger
			return
		}
		pg.amountErrorText = ""
		if pg.exchangeRate != -1 {
			value := fromAmt * pg.exchangeRate
			v := strconv.FormatFloat(value, 'f', 8, 64)
			pg.amountErrorText = ""
			pg.fromAmountEditor.Edit.LineColor = pg.Theme.Color.Gray2
			pg.toAmountEditor.Edit.LineColor = pg.Theme.Color.Gray2
			pg.toAmountEditor.Edit.Editor.SetText(v) // 2 decimal places
		}
	} else {
		pg.toAmountEditor.Edit.Editor.SetText("")
	}
}

func (pg *CreateOrderPage) canCreateOrder() bool {
	if pg.selectedExchange == nil {
		return false
	}

	if pg.exchangeRate == 0 {
		return false
	}

	if pg.fromAmountEditor.Edit.Editor.Text() == "" {
		return false
	}

	if pg.toAmountEditor.Edit.Editor.Text() == "" {
		return false
	}

	if pg.amountErrorText != "" {
		return false
	}

	if pg.fromCurrency == pg.toCurrency {
		return false
	}

	return true
}

func (pg *CreateOrderPage) inputsNotEmpty(editors ...*widget.Editor) bool {
	for _, e := range editors {
		if e.Text() == "" {
			pg.amountErrorText = ""
			return false
		}
	}
	return true
}

func (pg *CreateOrderPage) updateAssetSelection(selectedFromAsset []utils.AssetType, selectedToAsset []utils.AssetType) (libutils.AssetType, bool) {
	if len(selectedFromAsset) > 0 {
		selectedAsset := selectedFromAsset[0]
		ok := pg.sourceWalletSelector.SetSelectedAsset(selectedAsset)
		if !ok {
			return selectedAsset, false
		}

		pg.fromCurrency = selectedAsset
		pg.fromAmountEditor.AssetTypeSelector.SetSelectedAssetType(pg.fromCurrency)

		// If the to and from asset are the same, select a new to asset.
		if selectedAsset == pg.toCurrency {
			// Get all available assets.
			allAssets := pg.WL.AssetsManager.AllAssetTypes()
			for _, asset := range allAssets {
				if asset != selectedAsset {

					// Select the first available asset as the new to asset.
					ok := pg.destinationWalletSelector.SetSelectedAsset(asset)
					if !ok {
						continue
					}

					pg.toCurrency = asset
					pg.toAmountEditor.AssetTypeSelector.SetSelectedAssetType(pg.toCurrency)

					break
				}
			}
		}
	}

	if len(selectedToAsset) > 0 {
		selectedAsset := selectedToAsset[0]
		ok := pg.destinationWalletSelector.SetSelectedAsset(selectedAsset)
		if !ok {
			return selectedAsset, false
		}

		pg.toCurrency = selectedAsset
		pg.toAmountEditor.AssetTypeSelector.SetSelectedAssetType(pg.toCurrency)

		// If the to and from asset are the same, select a new from asset.
		if selectedAsset == pg.fromCurrency {

			// Get all available assets.
			allAssets := pg.WL.AssetsManager.AllAssetTypes()
			for _, asset := range allAssets {
				if asset != selectedAsset {

					// Select the first available asset as the new from asset.
					ok := pg.sourceWalletSelector.SetSelectedAsset(asset)
					if !ok {
						continue
					}

					pg.fromCurrency = asset
					pg.fromAmountEditor.AssetTypeSelector.SetSelectedAssetType(pg.fromCurrency)

					break
				}
			}
		}
	}

	// check the watch only wallet on destination
	if pg.sourceWalletSelector.SelectedWallet().IsWatchingOnlyWallet() {
		pg.sourceWalletSelector.SetSelectedAsset(pg.fromCurrency)
	}

	// update title of wallet selector
	pg.sourceWalletSelector.Title(values.String(values.StrSource)).EnableWatchOnlyWallets(false)
	pg.destinationWalletSelector.Title(values.String(values.StrDestination)).EnableWatchOnlyWallets(true)

	// Save the exchange configuration changes.
	pg.updateExchangeConfig()
	return "", true
}

// swapCurrency swaps the values of the from and to currency fields.
func (pg *CreateOrderPage) swapCurrency() {
	// store the current value of the from currency in a temp variable
	tempSourceWalletSelector := pg.sourceWalletSelector
	tempSourceAccountSelector := pg.sourceAccountSelector
	tempFromCurrencyType := pg.fromCurrency
	tempFromCurrencyValue := pg.fromAmountEditor.Edit.Editor.Text()

	// Swap values
	pg.sourceWalletSelector = pg.destinationWalletSelector
	pg.sourceAccountSelector = pg.destinationAccountSelector
	pg.fromCurrency = pg.toCurrency
	pg.fromAmountEditor.Edit.Editor.SetText(pg.toAmountEditor.Edit.Editor.Text())
	pg.fromAmountEditor.AssetTypeSelector.SetSelectedAssetType(pg.fromCurrency)

	pg.destinationWalletSelector = tempSourceWalletSelector
	pg.destinationAccountSelector = tempSourceAccountSelector
	pg.toCurrency = tempFromCurrencyType
	pg.toAmountEditor.Edit.Editor.SetText(tempFromCurrencyValue)
	pg.toAmountEditor.AssetTypeSelector.SetSelectedAssetType(pg.toCurrency)

	// check the watch only wallet on destination
	if pg.sourceWalletSelector.SelectedWallet().IsWatchingOnlyWallet() {
		pg.sourceWalletSelector.SetSelectedAsset(pg.fromCurrency)
	}

	// update title of wallet selector
	pg.sourceWalletSelector.Title(values.String(values.StrSource)).EnableWatchOnlyWallets(false)
	pg.destinationWalletSelector.Title(values.String(values.StrDestination)).EnableWatchOnlyWallets(true)

	// Save the exchange configuration changes.
	pg.updateExchangeConfig()
}

func (pg *CreateOrderPage) isExchangeAPIAllowed() bool {
	isAllowed := pg.WL.AssetsManager.IsHTTPAPIPrivacyModeOff(libutils.ExchangeHTTPAPI)
	if !isAllowed {
		pg.errMsg = values.StringF(values.StrNotAllowed, values.String(values.StrExchange))
	}
	return isAllowed
}

// isMultipleAssetTypeWalletAvailable checks if multiple asset types are
// available for exchange functionality to run smoothly. Otherwise exchange
// functionality is disable till different asset type wallets are created.
func (pg *CreateOrderPage) isMultipleAssetTypeWalletAvailable() bool {
	pg.errMsg = values.String(values.StrMinimumAssetType)
	allWallets := len(pg.WL.AssetsManager.AllWallets())
	btcWallets := len(pg.WL.AssetsManager.AllBTCWallets())
	dcrWallets := len(pg.WL.AssetsManager.AllDCRWallets())
	ltcWallets := len(pg.WL.AssetsManager.AllLTCWallets())
	if allWallets == 0 {
		// no wallets exist
		return false
	}

	switch {
	case allWallets > btcWallets && btcWallets > 0:
		// BTC and some other wallets exists
	case allWallets > dcrWallets && dcrWallets > 0:
		// DCR and some other wallets exists
	case allWallets > ltcWallets && ltcWallets > 0:
		// LTC and some other wallets exists
	default:
		return false
	}
	pg.errMsg = ""
	return true
}

func (pg *CreateOrderPage) Layout(gtx C) D {
	var msg string
	var overlaySet bool
	var navBtn *cryptomaterial.Button

	isTestNet := pg.Load.WL.AssetsManager.NetType() != libutils.Mainnet
	switch {
	case isTestNet:
		msg = values.String(values.StrNoExchangeOnTestnet)
		overlaySet = true

	case !pg.isExchangeAPIAllowed():
		msg = pg.errMsg
		navBtn = &pg.navToSettingsBtn
		overlaySet = true

	case !pg.isMultipleAssetTypeWalletAvailable():
		msg = pg.errMsg
		overlaySet = true
	}

	if !overlaySet && !pg.inited {
		pg.initPage()
	}

	pg.scroll.OnScrollChangeListener(pg.ParentWindow())

	return cryptomaterial.LinearLayout{
		Width:     cryptomaterial.MatchParent,
		Height:    cryptomaterial.MatchParent,
		Direction: layout.Center,
	}.Layout2(gtx, func(gtx C) D {
		return cryptomaterial.LinearLayout{
			Width:     gtx.Dp(values.MarginPadding600),
			Height:    cryptomaterial.MatchParent,
			Alignment: layout.Middle,
			Padding:   layout.Inset{Top: values.MarginPadding20},
		}.Layout2(gtx, func(gtx C) D {
			overlay := layout.Stacked(func(gtx C) D { return D{} })
			if overlaySet {
				gtxCopy := gtx
				overlay = layout.Stacked(func(gtx C) D {
					return components.DisablePageWithOverlay(pg.Load, nil, gtxCopy, msg, navBtn)
				})
				// Disable main page from receiving events.
				gtx = gtx.Disabled()
			}
			return layout.Stack{}.Layout(gtx, layout.Expanded(pg.layout), overlay)
		})
	})
}

func (pg *CreateOrderPage) layout(gtx C) D {
	return layout.Flex{Axis: layout.Vertical}.Layout(gtx,
		layout.Rigid(func(gtx C) D {
			return layout.Inset{
				Bottom: values.MarginPadding16,
			}.Layout(gtx, func(gtx C) D {
				return layout.Flex{Axis: layout.Horizontal}.Layout(gtx,
					layout.Flexed(0.65, func(gtx C) D {
						return layout.E.Layout(gtx, func(gtx C) D {
							return layout.Flex{
								Axis:      layout.Horizontal,
								Alignment: layout.Middle,
							}.Layout(gtx,
								layout.Rigid(func(gtx C) D {
									return layout.Inset{
										Right: values.MarginPadding10,
									}.Layout(gtx, func(gtx C) D {
										return layout.Flex{Axis: layout.Vertical}.Layout(gtx,
											layout.Rigid(func(gtx C) D {
												txt := pg.Theme.Label(values.TextSize16, values.String(values.StrSelectServerTitle))
												return txt.Layout(gtx)
											}),
											layout.Rigid(func(gtx C) D {
												return pg.exchangeSelector.Layout(pg.ParentWindow(), gtx)
											}),
										)
									})
								}),
							)
						})
					}),
					layout.Flexed(0.35, func(gtx C) D {
						return layout.E.Layout(gtx, func(gtx C) D {
							return layout.Flex{
								Axis:      layout.Horizontal,
								Alignment: layout.Middle,
							}.Layout(gtx,
								layout.Rigid(func(gtx C) D {
									return layout.Flex{
										Axis: layout.Vertical,
									}.Layout(gtx,
										layout.Rigid(func(gtx C) D {
											title := pg.Theme.Label(values.TextSize16, values.String(values.StrScheduler))
											title.Color = pg.Theme.Color.GrayText2
											return title.Layout(gtx)
										}),
										layout.Rigid(func(gtx C) D {
											if pg.WL.AssetsManager.IsOrderSchedulerRunning() {
												return layout.Flex{
													Axis: layout.Horizontal,
												}.Layout(gtx,
													layout.Rigid(func(gtx C) D {
														return layout.Inset{
															Top:   values.MarginPadding5,
															Right: values.MarginPadding2,
														}.Layout(gtx, pg.Theme.Icons.TimerIcon.Layout12dp)
													}),
													layout.Rigid(func(gtx C) D {
														title := pg.Theme.Label(values.TextSize16, pg.WL.AssetsManager.GetShedulerRuntime())
														title.Color = pg.Theme.Color.GrayText2
														return title.Layout(gtx)
													}),
												)
											}

											return D{}
										}),
									)
								}),
								layout.Rigid(func(gtx C) D {
									return layout.Inset{
										Left: values.MarginPadding4,
									}.Layout(gtx, pg.scheduler.Layout)
								}),
								layout.Rigid(func(gtx C) D {
									if pg.WL.AssetsManager.IsOrderSchedulerRunning() {
										return layout.Inset{Left: values.MarginPadding4, Top: unit.Dp(2)}.Layout(gtx, func(gtx C) D {
											gtx.Constraints.Max.X = gtx.Dp(values.MarginPadding16)
											gtx.Constraints.Min.X = gtx.Constraints.Max.X
											loader := material.Loader(pg.Theme.Base)
											loader.Color = pg.Theme.Color.Gray1
											return loader.Layout(gtx)
										})
									}
									return D{}
								}),
								layout.Rigid(func(gtx C) D {
									return layout.Inset{
										Right: values.MarginPadding10,
										Left:  values.MarginPadding10,
									}.Layout(gtx, pg.infoButton.Layout)
								}),
								layout.Rigid(pg.settingsButton.Layout),
							)
						})
					}),
				)
			})
		}),
		layout.Rigid(func(gtx C) D {
			return layout.Flex{
				Axis:      layout.Horizontal,
				Alignment: layout.Middle,
			}.Layout(gtx,
				layout.Flexed(0.45, func(gtx C) D {
					return layout.Flex{Axis: layout.Vertical}.Layout(gtx,
						layout.Rigid(func(gtx C) D {
							walletName := "----"
							if pg.sourceWalletSelector != nil && pg.sourceWalletSelector.SelectedWallet() != nil {
								walletName = pg.sourceWalletSelector.SelectedWallet().GetWalletName()
							}
							accountName := "----"
							if pg.sourceAccountSelector != nil && pg.sourceAccountSelector.SelectedAccount() != nil {
								accountName = pg.sourceAccountSelector.SelectedAccount().Name
							}
							txt := fmt.Sprintf("%s: %s[%s]", values.String(values.StrSource), walletName, accountName)
							lb := pg.Theme.Label(values.TextSize16, txt)
							lb.Font.Weight = font.SemiBold
							return lb.Layout(gtx)
						}),
						layout.Rigid(func(gtx C) D {
							return pg.fromAmountEditor.Layout(pg.ParentWindow(), gtx)
						}),
					)
				}),
				layout.Flexed(0.1, func(gtx C) D {
					return layout.Center.Layout(gtx, pg.swapButton.Layout)
				}),
				layout.Flexed(0.45, func(gtx C) D {
					return layout.Flex{Axis: layout.Vertical}.Layout(gtx,
						layout.Rigid(func(gtx C) D {
							walletName := "----"
							if pg.destinationWalletSelector != nil && pg.destinationWalletSelector.SelectedWallet() != nil {
								walletName = pg.destinationWalletSelector.SelectedWallet().GetWalletName()
							}
							accountName := "----"
							if pg.destinationAccountSelector != nil && pg.destinationAccountSelector.SelectedAccount() != nil {
								accountName = pg.destinationAccountSelector.SelectedAccount().Name
							}
							txt := fmt.Sprintf("%s: %s[%s]", values.String(values.StrDestination), walletName, accountName)
							lb := pg.Theme.Label(values.TextSize16, txt)
							lb.Font.Weight = font.SemiBold
							return lb.Layout(gtx)
						}),
						layout.Rigid(func(gtx C) D {
							return pg.toAmountEditor.Layout(pg.ParentWindow(), gtx)
						}),
					)
				}),
			)
		}),
		layout.Rigid(func(gtx C) D {
			return layout.Inset{
				Bottom: values.MarginPadding16,
			}.Layout(gtx, func(gtx C) D {
				return layout.Flex{
					Axis:      layout.Horizontal,
					Alignment: layout.Middle,
				}.Layout(gtx,
					layout.Flexed(0.55, func(gtx C) D {
						return layout.Flex{Axis: layout.Vertical}.Layout(gtx,
							layout.Rigid(func(gtx C) D {
								if pg.amountErrorText != "" {
									txt := pg.Theme.Label(values.TextSize14, pg.amountErrorText)
									txt.Font.Weight = font.SemiBold
									txt.Color = pg.Theme.Color.Danger
									return txt.Layout(gtx)
								}

								return D{}
							}),
							layout.Rigid(func(gtx C) D {
								return layout.Flex{Axis: layout.Horizontal}.Layout(gtx,
									layout.Rigid(func(gtx C) D {
										if pg.fetchingRate {
											gtx.Constraints.Max.X = gtx.Dp(values.MarginPadding16)
											gtx.Constraints.Min.X = gtx.Constraints.Max.X
											return pg.materialLoader.Layout(gtx)
										}
										txt := pg.Theme.Label(values.TextSize14, pg.exchangeRateInfo)
										txt.Color = pg.Theme.Color.Gray1
										txt.Font.Weight = font.SemiBold
										return txt.Layout(gtx)
									}),
									layout.Rigid(func(gtx C) D {
										if !pg.fetchingRate && pg.rateError {
											return pg.refreshExchangeRateBtn.Layout(gtx)
										}
										return D{}
									}),
								)
							}),
						)
					}),
					layout.Flexed(0.45, func(gtx C) D {
						if pg.fetchingRate {
							gtx.Constraints.Max.X = gtx.Dp(values.MarginPadding16)
							gtx.Constraints.Min.X = gtx.Constraints.Max.X
							return pg.materialLoader.Layout(gtx)
						}

						fromCur := strings.ToUpper(pg.fromCurrency.String())
						toCur := strings.ToUpper(pg.toCurrency.String())
						missingAsset := fromCur == "" || toCur == ""
						if pg.exchangeRate > 0 && !missingAsset {
							return layout.Flex{Axis: layout.Vertical}.Layout(gtx,
								layout.Rigid(func(gtx C) D {
									serverName := pg.exchangeSelector.SelectedExchange().Name
									exchangeRate := values.StringF(values.StrServerRate, serverName, fromCur, pg.exchangeRate, toCur)
									txt := pg.Theme.Label(values.TextSize14, exchangeRate)
									txt.Font.Weight = font.SemiBold
									txt.Color = pg.Theme.Color.Gray1
									return txt.Layout(gtx)
								}),
								layout.Rigid(func(gtx C) D {
									ticker := pg.WL.AssetsManager.RateSource.GetTicker(fromCur + ext.MktSep + toCur)
									if ticker == nil || ticker.LastTradePrice <= 0 {
										return D{}
									}

									rate := ticker.LastTradePrice
									//  Binance and Bittrex always returns
									// ticker.LastTradePrice in's the quote
									// asset unit e.g DCR-BTC, LTC-BTC. We will
									// also do this when and if USDT is
									// supported.
									if pg.fromCurrency == libutils.BTCWalletAsset {
										rate = 1 / ticker.LastTradePrice
									}

									binanceRate := values.StringF(values.StrCurrencyConverterRate, pg.WL.AssetsManager.RateSource.Name(), fromCur, rate, toCur)
									txt := pg.Theme.Label(values.TextSize14, binanceRate)
									txt.Font.Weight = font.SemiBold
									txt.Color = pg.Theme.Color.Gray1
									return txt.Layout(gtx)
								}),
							)
						}
						return D{}
					}),
				)
			})
		}),
		layout.Rigid(func(gtx C) D {
			return layout.E.Layout(gtx, func(gtx C) D {
				return layout.Inset{
					Top: values.MarginPadding16,
				}.Layout(gtx, pg.createOrderBtn.Layout)
			})
		}),
		layout.Rigid(func(gtx C) D {
			return layout.Inset{
				Top: values.MarginPadding24,
			}.Layout(gtx, func(gtx C) D {
				return layout.Flex{Axis: layout.Vertical}.Layout(gtx,
					layout.Rigid(func(gtx C) D {
						return layout.Flex{Axis: layout.Horizontal}.Layout(gtx,
							layout.Rigid(func(gtx C) D {
								txt := pg.Theme.Label(values.TextSize18, values.StringF(values.StrRecentOrders, pg.scroll.ItemsCount()))
								txt.Font.Weight = font.SemiBold
								return txt.Layout(gtx)
							}),
							layout.Flexed(1, func(gtx C) D {
								body := func(gtx C) D {
									return layout.Flex{Axis: layout.Vertical, Alignment: layout.End}.Layout(gtx,

										layout.Rigid(func(gtx C) D {
											return layout.Flex{Axis: layout.Horizontal, Alignment: layout.End}.Layout(gtx,
												layout.Rigid(func(gtx C) D {
													var text string
													if pg.WL.AssetsManager.InstantSwap.IsSyncing() {
														text = values.String(values.StrSyncingState)
													} else {
														text = values.String(values.StrUpdated) + " " + components.TimeAgo(pg.WL.AssetsManager.InstantSwap.GetLastSyncedTimeStamp())

														if pg.WL.AssetsManager.InstantSwap.GetLastSyncedTimeStamp() == 0 {
															text = values.String(values.StrNeverSynced)
														}
													}

													lastUpdatedInfo := pg.Theme.Label(values.TextSize12, text)
													lastUpdatedInfo.Color = pg.Theme.Color.GrayText2
													return layout.Inset{Top: values.MarginPadding2}.Layout(gtx, lastUpdatedInfo.Layout)
												}),
												layout.Rigid(func(gtx C) D {
													return cryptomaterial.LinearLayout{
														Width:     cryptomaterial.WrapContent,
														Height:    cryptomaterial.WrapContent,
														Clickable: pg.refreshClickable,
														Direction: layout.Center,
														Alignment: layout.Middle,
														Margin:    layout.Inset{Left: values.MarginPadding10},
													}.Layout(gtx,
														layout.Rigid(func(gtx C) D {
															if pg.WL.AssetsManager.InstantSwap.IsSyncing() {
																gtx.Constraints.Max.X = gtx.Dp(values.MarginPadding8)
																gtx.Constraints.Min.X = gtx.Constraints.Max.X
																return layout.Inset{Bottom: values.MarginPadding1}.Layout(gtx, pg.materialLoader.Layout)
															}
															return layout.Inset{Right: values.MarginPadding16}.Layout(gtx, func(gtx C) D {
																return pg.refreshIcon.LayoutSize(gtx, values.MarginPadding18)
															})
														}),
													)
												}),
											)
										}),
										layout.Rigid(func(gtx C) D {
											return layout.Inset{Right: values.MarginPadding16}.Layout(gtx, func(gtx C) D {
												return layout.E.Layout(gtx, pg.viewAllButton.Layout)
											})
										}),
									)
								}
								return layout.E.Layout(gtx, body)
							}),
						)
					}),
					layout.Flexed(1, func(gtx C) D {
						return layout.Inset{Top: values.MarginPadding10}.Layout(gtx, func(gtx C) D {
							return layout.Stack{}.Layout(gtx,
								layout.Expanded(func(gtx C) D {
									return layout.Inset{}.Layout(gtx, pg.layoutHistory)
								}),
							)
						})
					}),
				)
			})
		}),
	)
}

func (pg *CreateOrderPage) fetchOrders(offset, pageSize int32) ([]*instantswap.Order, int, bool, error) {
	orders := components.LoadOrders(pg.Load, offset, pageSize, true)
	return orders, len(orders), false, nil
}

func (pg *CreateOrderPage) layoutHistory(gtx C) D {
	if pg.scroll.ItemsCount() <= 0 {
		return components.LayoutNoOrderHistory(gtx, pg.Load, false)
	}
	orderItems := pg.scroll.FetchedData()
	return layout.Stack{}.Layout(gtx,
		layout.Expanded(func(gtx C) D {
			return pg.scroll.List().Layout(gtx, 1, func(gtx C, i int) D {
				return layout.Inset{Right: values.MarginPadding2}.Layout(gtx, func(gtx C) D {
					return pg.ordersList.Layout(gtx, len(orderItems), func(gtx C, i int) D {
						return cryptomaterial.LinearLayout{
							Orientation: layout.Vertical,
							Width:       cryptomaterial.MatchParent,
							Height:      cryptomaterial.WrapContent,
							Background:  pg.Theme.Color.Surface,
							Direction:   layout.W,
							Border:      cryptomaterial.Border{Radius: cryptomaterial.Radius(14)},
							Padding:     layout.UniformInset(values.MarginPadding15),
							Margin:      layout.Inset{Bottom: values.MarginPadding4, Top: values.MarginPadding4},
						}.
							Layout2(gtx, func(gtx C) D {
								return components.OrderItemWidget(gtx, pg.Load, orderItems[i])
							})
					})
				})
			})
		}),
	)
}

func (pg *CreateOrderPage) showConfirmOrderModal() {
	invoicedAmount, _ := strconv.ParseFloat(pg.fromAmountEditor.Edit.Editor.Text(), 32)
	orderedAmount, _ := strconv.ParseFloat(pg.toAmountEditor.Edit.Editor.Text(), 32)
	refundAddress, _ := pg.sourceWalletSelector.SelectedWallet().CurrentAddress(pg.sourceAccountSelector.SelectedAccount().Number)
	destinationAddress, _ := pg.destinationWalletSelector.SelectedWallet().CurrentAddress(pg.destinationAccountSelector.SelectedAccount().Number)
	pg.exchangeServer = pg.selectedExchange.Server
	pg.sourceWalletID = pg.sourceWalletSelector.SelectedWallet().GetWalletID()
	pg.sourceAccountNumber = pg.sourceAccountSelector.SelectedAccount().Number
	pg.destinationWalletID = pg.destinationWalletSelector.SelectedWallet().GetWalletID()
	pg.destinationAccountNumber = pg.destinationAccountSelector.SelectedAccount().Number

	pg.invoicedAmount = invoicedAmount
	pg.orderedAmount = orderedAmount

	pg.refundAddress = refundAddress
	pg.destinationAddress = destinationAddress

	confirmOrderModal := newConfirmOrderModal(pg.Load, pg.orderData).
		OnOrderCompleted(func(order *instantswap.Order) {
			pg.scroll.FetchScrollData(false, pg.ParentWindow(), false)
			successModal := modal.NewCustomModal(pg.Load).
				Title(values.String(values.StrOrderSubmitted)).
				SetCancelable(true).
				SetContentAlignment(layout.Center, layout.Center, layout.Center).
				SetNegativeButtonText(values.String(values.StrOK)).
				SetNegativeButtonCallback(func() {
				}).
				PositiveButtonStyle(pg.Load.Theme.Color.Primary, pg.Load.Theme.Color.InvText).
				SetPositiveButtonText(values.String(values.StrOrderDetails)).
				SetPositiveButtonCallback(func(_ bool, _ *modal.InfoModal) bool {
					pg.ParentNavigator().Display(NewOrderDetailsPage(pg.Load, order))
					return true
				})
			pg.ParentWindow().ShowModal(successModal)
		})

	pg.ParentWindow().ShowModal(confirmOrderModal)
}

func (pg *CreateOrderPage) updateExchangeRate() {
	if pg.fromCurrency == pg.toCurrency {
		return
	}
	if pg.exchange != nil {
		go func() {
			err := pg.getExchangeRateInfo()
			if err != nil {
				log.Error(err)
			}
		}()
	}
}

func (pg *CreateOrderPage) getExchangeRateInfo() error {
	pg.exchangeRate = -1
	pg.fetchingRate = true
	fromCur := pg.fromCurrency.String()
	toCur := pg.toCurrency.String()
	params := api.ExchangeRateRequest{
		From:   fromCur,
		To:     toCur,
		Amount: libwallet.DefaultRateRequestAmount, // amount needs to be greater than 0 to get the exchange rate
	}
	res, err := pg.WL.AssetsManager.InstantSwap.GetExchangeRateInfo(pg.exchange, params)
	if err != nil {
		pg.exchangeRateInfo = values.String(values.StrFetchRateError)
		pg.rateError = true
		pg.fetchingRate = false
		return err
	}

	pg.exchangeRate = res.EstimatedAmount // estimated receivable value for libwallet.DefaultRateRequestAmount (1)
	pg.min = res.Min
	pg.max = res.Max

	pg.exchangeRateInfo = fmt.Sprintf(values.String(values.StrMinMax), pg.min, pg.max)
	pg.updateAmount()

	pg.fetchingRate = false
	pg.rateError = false
	return nil
}

// loadOrderConfig loads the existing exchange configuration or creates a new
// one if none existed before.
func (pg *CreateOrderPage) loadOrderConfig() {
	sourceAccount, destinationAccount := int32(-1), int32(-1)
	var sourceWallet, destinationWallet *load.WalletMapping

	// isConfigUpdateRequired is set to true when updating the configuration is
	// necessary.
	var isConfigUpdateRequired bool

	if pg.WL.AssetsManager.IsExchangeConfigSet() {
		// Use preset exchange configuration.
		exchangeConfig := pg.WL.AssetsManager.GetExchangeConfig()
		pg.fromCurrency = exchangeConfig.SourceAsset
		pg.toCurrency = exchangeConfig.DestinationAsset

		sourceWallet = &load.WalletMapping{
			Asset: pg.WL.AssetsManager.WalletWithID(int(exchangeConfig.SourceWalletID)),
		}
		destinationWallet = &load.WalletMapping{
			Asset: pg.WL.AssetsManager.WalletWithID(int(exchangeConfig.DestinationWalletID)),
		}

		sourceAccount = exchangeConfig.SourceAccountNumber
		destinationAccount = exchangeConfig.DestinationAccountNumber
	}

	noSourceWallet := sourceWallet == nil || sourceWallet.Asset == nil
	noDestinationWallet := destinationWallet == nil || destinationWallet.Asset == nil
	if noSourceWallet || noDestinationWallet {
		// New exchange configuration will be generated using the set asset
		// types since none existed before. It two distinct asset type wallet
		// don't exist execution does get here.
		wallets := pg.WL.AssetsManager.AllWallets()
		if noSourceWallet {
			pg.fromCurrency = wallets[0].GetAssetType()
		}

		if noDestinationWallet {
			for _, w := range wallets {
				if w.GetAssetType() != pg.fromCurrency {
					pg.toCurrency = w.GetAssetType()
					break
				}
			}
		}
	}

	// Source wallet picker
	pg.sourceWalletSelector = components.NewWalletAndAccountSelector(pg.Load, pg.fromCurrency).
		Title(values.String(values.StrSource))

	if noSourceWallet {
		isConfigUpdateRequired = true
		pg.sourceWalletSelector.SetSelectedAsset(pg.fromCurrency)
		sourceWallet = pg.sourceWalletSelector.SelectedWallet()
	} else {
		pg.sourceWalletSelector.SetSelectedWallet(sourceWallet)
	}

	// Source account picker
	pg.sourceAccountSelector = components.NewWalletAndAccountSelector(pg.Load).
		Title(values.String(values.StrAccount)).
		AccountValidator(func(account *sharedW.Account) bool {
			return account.Number != load.MaxInt32 && !sourceWallet.IsWatchingOnlyWallet()
		})

	if sourceAccount != -1 {
		if _, err := sourceWallet.GetAccount(sourceAccount); err != nil {
			log.Error(err)
		} else {
			pg.sourceAccountSelector.SelectAccount(sourceWallet, sourceAccount)
		}
	}

	if pg.sourceAccountSelector.SelectedAccount() == nil {
		isConfigUpdateRequired = true
		pg.sourceAccountSelector.SelectFirstValidAccount(sourceWallet)
	}

	pg.sourceWalletSelector.WalletSelected(func(selectedWallet *load.WalletMapping) {
		pg.sourceAccountSelector.SelectFirstValidAccount(selectedWallet)
	})

	// Destination wallet picker
	pg.destinationWalletSelector = components.NewWalletAndAccountSelector(pg.Load, pg.toCurrency).
		Title(values.String(values.StrDestination))

	if noDestinationWallet {
		isConfigUpdateRequired = true
		pg.destinationWalletSelector.SetSelectedAsset(pg.toCurrency)
		destinationWallet = pg.destinationWalletSelector.SelectedWallet()
	} else {
		pg.destinationWalletSelector.SetSelectedWallet(destinationWallet)
	}

	// Destination account picker
	pg.destinationAccountSelector = components.NewWalletAndAccountSelector(pg.Load).
		Title(values.String(values.StrAccount)).
		AccountValidator(func(account *sharedW.Account) bool {
			return account.Number != load.MaxInt32
		})

	if destinationAccount != -1 {
		if _, err := destinationWallet.GetAccount(destinationAccount); err != nil {
			log.Error(err)
		} else {
			pg.destinationAccountSelector.SelectAccount(destinationWallet, destinationAccount)
		}
	}

	if pg.destinationAccountSelector.SelectedAccount() == nil {
		isConfigUpdateRequired = true
		pg.destinationAccountSelector.SelectFirstValidAccount(destinationWallet)
	}

	pg.destinationWalletSelector.WalletSelected(func(selectedWallet *load.WalletMapping) {
		pg.destinationAccountSelector.SelectFirstValidAccount(selectedWallet)
	})

	if isConfigUpdateRequired {
		pg.updateExchangeConfig()
	}

	pg.fromAmountEditor.AssetTypeSelector.SetSelectedAssetType(pg.fromCurrency)
	pg.toAmountEditor.AssetTypeSelector.SetSelectedAssetType(pg.toCurrency)
}

// updateExchangeConfig Updates the newly created or modified exchange
// configuration.
func (pg *CreateOrderPage) updateExchangeConfig() {
	configInfo := sharedW.ExchangeConfig{
		SourceAsset:              pg.fromCurrency,
		DestinationAsset:         pg.toCurrency,
		SourceWalletID:           int32(pg.sourceWalletSelector.SelectedWallet().GetWalletID()),
		DestinationWalletID:      int32(pg.destinationWalletSelector.SelectedWallet().GetWalletID()),
		SourceAccountNumber:      pg.sourceAccountSelector.SelectedAccount().Number,
		DestinationAccountNumber: pg.destinationAccountSelector.SelectedAccount().Number,
	}

	pg.WL.AssetsManager.SetExchangeConfig(configInfo)
}

// listenForNotifications registers order status change and exchange rate update
// (TODO) listeners and reloads the page when relevant updates are received. The
// listeners MUST be unregistered using pg.stopNtfnListeners() when they're no
// longer needed or when this page is exited.
func (pg *CreateOrderPage) listenForNotifications() {
	// TODO: Looks hacky. If there was a listener registered for this page, we
	// should allow InstantSwap.AddNotificationListener to error and fix the
	// problem.
	// pg.WL.AssetsManager.InstantSwap.RemoveNotificationListener(CreateOrderPageID) // clear if any

	orderNotificationListener := &instantswap.OrderNotificationListener{
		OnExchangeOrdersSynced: func() {
			pg.scroll.FetchScrollData(false, pg.ParentWindow())
			pg.ParentWindow().Reload()
		},
		OnOrderCreated: func(order *instantswap.Order) {
			pg.scroll.FetchScrollData(false, pg.ParentWindow())
			pg.ParentWindow().Reload()
		},
		OnOrderSchedulerStarted: func() {
			pg.scheduler.SetChecked(pg.WL.AssetsManager.IsOrderSchedulerRunning())
		},
		OnOrderSchedulerEnded: func() {
			pg.scheduler.SetChecked(false)
		},
	}
	err := pg.WL.AssetsManager.InstantSwap.AddNotificationListener(orderNotificationListener, CreateOrderPageID)
	if err != nil {
		log.Errorf("CreateOrderPage.listenForNotifications error: %v", err)
	}
}

<<<<<<< HEAD
	go func() {
		for {
			select {
			case n := <-pg.OrderNotifChan:
				switch n.OrderStatus {
				case wallet.OrderStatusSynced, wallet.OrderCreated:
					pg.scroll.FetchScrollData(false, pg.ParentWindow(), false)
					pg.ParentWindow().Reload()
				case wallet.OrderSchedulerStarted:
					pg.scheduler.SetChecked(pg.WL.AssetsManager.IsOrderSchedulerRunning())
				case wallet.OrderSchedulerEnded:
					pg.scheduler.SetChecked(false)
				}
			case <-pg.ctx.Done():
				pg.WL.AssetsManager.RateSource.RemoveRateListener(CreateOrderPageID)
				pg.WL.AssetsManager.InstantSwap.RemoveNotificationListener(CreateOrderPageID)
				close(pg.OrderNotifChan)
				pg.OrderNotificationListener = nil

				return
			}
		}
	}()
=======
func (pg *CreateOrderPage) stopNtfnListeners() {
	pg.WL.AssetsManager.InstantSwap.RemoveNotificationListener(CreateOrderPageID)
>>>>>>> 1fc8919d
}<|MERGE_RESOLUTION|>--- conflicted
+++ resolved
@@ -1295,11 +1295,11 @@
 
 	orderNotificationListener := &instantswap.OrderNotificationListener{
 		OnExchangeOrdersSynced: func() {
-			pg.scroll.FetchScrollData(false, pg.ParentWindow())
+			pg.scroll.FetchScrollData(false, pg.ParentWindow(), false)
 			pg.ParentWindow().Reload()
 		},
 		OnOrderCreated: func(order *instantswap.Order) {
-			pg.scroll.FetchScrollData(false, pg.ParentWindow())
+			pg.scroll.FetchScrollData(false, pg.ParentWindow(), false)
 			pg.ParentWindow().Reload()
 		},
 		OnOrderSchedulerStarted: func() {
@@ -1315,32 +1315,6 @@
 	}
 }
 
-<<<<<<< HEAD
-	go func() {
-		for {
-			select {
-			case n := <-pg.OrderNotifChan:
-				switch n.OrderStatus {
-				case wallet.OrderStatusSynced, wallet.OrderCreated:
-					pg.scroll.FetchScrollData(false, pg.ParentWindow(), false)
-					pg.ParentWindow().Reload()
-				case wallet.OrderSchedulerStarted:
-					pg.scheduler.SetChecked(pg.WL.AssetsManager.IsOrderSchedulerRunning())
-				case wallet.OrderSchedulerEnded:
-					pg.scheduler.SetChecked(false)
-				}
-			case <-pg.ctx.Done():
-				pg.WL.AssetsManager.RateSource.RemoveRateListener(CreateOrderPageID)
-				pg.WL.AssetsManager.InstantSwap.RemoveNotificationListener(CreateOrderPageID)
-				close(pg.OrderNotifChan)
-				pg.OrderNotificationListener = nil
-
-				return
-			}
-		}
-	}()
-=======
 func (pg *CreateOrderPage) stopNtfnListeners() {
 	pg.WL.AssetsManager.InstantSwap.RemoveNotificationListener(CreateOrderPageID)
->>>>>>> 1fc8919d
 }