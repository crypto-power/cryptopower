--- conflicted
+++ resolved
@@ -300,13 +300,8 @@
 									gtx.Constraints.Min.X = gtx.Constraints.Max.X
 									return layout.Inset{Bottom: values.MarginPadding1}.Layout(gtx, pg.materialLoader.Layout)
 								}
-<<<<<<< HEAD
-								return layout.Inset{Left: values.MarginPadding4}.Layout(gtx, func(gtx C) D {
-									return pg.refreshIcon.LayoutSize(gtx, values.MarginPaddingTransform(pg.IsMobileView(), values.MarginPadding18))
-=======
 								return layout.Inset{Left: values.MarginPadding4}.Layout(gtx, func(gtx layout.Context) layout.Dimensions {
 									return pg.Theme.NewIcon(pg.Theme.Icons.NavigationRefresh).LayoutTransform(gtx, pg.IsMobileView(), values.MarginPadding18)
->>>>>>> bc3aec68
 								})
 							}),
 						)
