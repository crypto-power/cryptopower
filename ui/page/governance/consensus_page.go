package governance

import (
	"time"

	"gioui.org/font/gofont"
	"gioui.org/io/clipboard"
	"gioui.org/layout"
	"gioui.org/widget"
	"gioui.org/widget/material"
	"golang.org/x/text/cases"
	"golang.org/x/text/language"

	"github.com/crypto-power/cryptopower/app"
	"github.com/crypto-power/cryptopower/libwallet"
	"github.com/crypto-power/cryptopower/libwallet/assets/dcr"
	sharedW "github.com/crypto-power/cryptopower/libwallet/assets/wallet"
	libutils "github.com/crypto-power/cryptopower/libwallet/utils"
	"github.com/crypto-power/cryptopower/ui/cryptomaterial"
	"github.com/crypto-power/cryptopower/ui/load"
	"github.com/crypto-power/cryptopower/ui/modal"
	"github.com/crypto-power/cryptopower/ui/page/components"
	"github.com/crypto-power/cryptopower/ui/page/settings"
	"github.com/crypto-power/cryptopower/ui/values"
)

const ConsensusPageID = "Consensus"

type ConsensusPage struct {
	*load.Load
	// GenericPageModal defines methods such as ID() and OnAttachedToNavigator()
	// that helps this Page satisfy the app.Page interface. It also defines
	// helper methods for accessing the PageNavigator that displayed this page
	// and the root WindowNavigator.
	*app.GenericPageModal

	assetWallets      []sharedW.Asset
	selectedDCRWallet *dcr.Asset

	consensusItems []*components.ConsensusItem

	listContainer       *widget.List
	syncButton          *widget.Clickable
	viewVotingDashboard *cryptomaterial.Clickable
	copyRedirectURL     *cryptomaterial.Clickable
	redirectIcon        *cryptomaterial.Image

	orderDropDown  *cryptomaterial.DropDown
	statusDropDown *cryptomaterial.DropDown
	walletDropDown *cryptomaterial.DropDown
	consensusList  *cryptomaterial.ClickableList

	infoButton            cryptomaterial.IconButton
	navigateToSettingsBtn cryptomaterial.Button

	syncCompleted bool
	isSyncing     bool
}

func NewConsensusPage(l *load.Load) *ConsensusPage {
	pg := &ConsensusPage{
		Load:             l,
		GenericPageModal: app.NewGenericPageModal(ConsensusPageID),
		consensusList:    l.Theme.NewClickableList(layout.Vertical),
		listContainer: &widget.List{
			List: layout.List{Axis: layout.Vertical},
		},
		syncButton: new(widget.Clickable),

		redirectIcon:        l.Theme.Icons.RedirectIcon,
		viewVotingDashboard: l.Theme.NewClickable(true),
		copyRedirectURL:     l.Theme.NewClickable(false),
	}

	_, pg.infoButton = components.SubpageHeaderButtons(l)
	pg.infoButton.Size = values.MarginPadding20
	pg.navigateToSettingsBtn = pg.Theme.Button(values.StringF(values.StrEnableAPI, values.String(values.StrGovernance)))

<<<<<<< HEAD
	pg.orderDropDown = l.Theme.DropDown([]cryptomaterial.DropDownItem{
		{Text: values.String(values.StrNewest)},
		{Text: values.String(values.StrOldest)},
	}, values.ConsensusDropdownGroup, 0)

	pg.statusDropDown = l.Theme.DropDown([]cryptomaterial.DropDownItem{
=======
	pg.statusDropDown = l.Theme.DropdownWithCustomPos([]cryptomaterial.DropDownItem{
>>>>>>> 6ca308d6
		{Text: values.String(values.StrAll)},
		{Text: values.String(values.StrUpcoming)},
		{Text: values.String(values.StrInProgress)},
		{Text: values.String(values.StrFailed)},
		{Text: values.String(values.StrLockedIn)},
		{Text: values.String(values.StrFinished)},
<<<<<<< HEAD
	}, values.ConsensusDropdownGroup, 1)

	pg.initWalletSelector()
=======
	}, values.ConsensusDropdownGroup, 0, 10, true)

	if pg.statusDropDown.Reversed() {
		pg.statusDropDown.ExpandedLayoutInset.Right = values.DP55
	} else {
		pg.statusDropDown.ExpandedLayoutInset.Left = values.DP55
	}
>>>>>>> 6ca308d6

	return pg
}

func (pg *ConsensusPage) OnNavigatedTo() {
	if pg.isAgendaAPIAllowed() {
		// Only query the agendas if the Agenda API is allowed.
		pg.FetchAgendas()
	}
}

func (pg *ConsensusPage) initWalletSelector() {
	pg.assetWallets = pg.AssetsManager.AllDCRWallets()

	items := []cryptomaterial.DropDownItem{}
	for _, wal := range pg.assetWallets {
		item := cryptomaterial.DropDownItem{
			Text: wal.GetWalletName(),
			Icon: pg.Theme.AssetIcon(wal.GetAssetType()),
		}
		items = append(items, item)
	}

	pg.walletDropDown = pg.Theme.DropDown(items, values.WalletsDropdownGroup, 0)
	pg.walletDropDown.ClearSelection(values.String(values.StrSelectWallet))
}

func (pg *ConsensusPage) isAgendaAPIAllowed() bool {
	return pg.AssetsManager.IsHTTPAPIPrivacyModeOff(libutils.GovernanceHTTPAPI)
}

func (pg *ConsensusPage) OnNavigatedFrom() {}

func (pg *ConsensusPage) agendaVoteChoiceModal(agenda *dcr.Agenda) {
	var voteChoices []string
	consensusItems := components.LoadAgendas(pg.Load, pg.selectedDCRWallet, false)
	if len(consensusItems) > 0 {
		consensusItem := consensusItems[0]
		voteChoices = make([]string, len(consensusItem.Agenda.Choices))
		for i := range consensusItem.Agenda.Choices {
			caser := cases.Title(language.Und)
			voteChoices[i] = caser.String(consensusItem.Agenda.Choices[i].Id)
		}
	}

	radiogroupbtns := new(widget.Enum)
	items := make([]layout.FlexChild, 0)
	for i, voteChoice := range voteChoices {
		radioBtn := pg.Load.Theme.RadioButton(radiogroupbtns, voteChoice, voteChoice, pg.Load.Theme.Color.DeepBlue, pg.Load.Theme.Color.Primary)
		radioItem := layout.Rigid(radioBtn.Layout)
		items = append(items, radioItem)

		if i == 0 { // set the first one as the default value.
			radiogroupbtns.Value = voteChoice
		}
	}

	voteModal := modal.NewCustomModal(pg.Load).
		Title(values.String(values.StrVoteChoice)).
		UseCustomWidget(func(gtx C) D {
			return layout.Flex{Axis: layout.Vertical}.Layout(gtx, items...)
		}).
		SetCancelable(true).
		SetNegativeButtonText(values.String(values.StrCancel)).
		SetPositiveButtonText(values.String(values.StrSave)).
		SetPositiveButtonCallback(func(isChecked bool, im *modal.InfoModal) bool {
			im.Dismiss()
			voteModal := newAgendaVoteModal(pg.Load, pg.selectedDCRWallet, agenda, radiogroupbtns.Value, func() {
				pg.FetchAgendas() // re-fetch agendas when modal is dismissed
			})
			pg.ParentWindow().ShowModal(voteModal)
			return true
		})
	pg.ParentWindow().ShowModal((voteModal))
}

func (pg *ConsensusPage) HandleUserInteractions() {
	for pg.statusDropDown.Changed() {
		pg.FetchAgendas()
	}

	for pg.orderDropDown.Changed() {
		pg.FetchAgendas()
	}

	if pg.walletDropDown != nil && pg.walletDropDown.Changed() {
		pg.selectedDCRWallet = pg.assetWallets[pg.walletDropDown.SelectedIndex()].(*dcr.Asset)
		pg.FetchAgendas()
	}

	if pg.navigateToSettingsBtn.Button.Clicked() {
		pg.ParentWindow().Display(settings.NewSettingsPage(pg.Load))
	}

	for _, item := range pg.consensusItems {
		if item.VoteButton.Clicked() {
			pg.agendaVoteChoiceModal(item.Agenda)
		}
	}

	for pg.syncButton.Clicked() {
		pg.FetchAgendas()
	}

	if pg.infoButton.Button.Clicked() {
		infoModal := modal.NewCustomModal(pg.Load).
			Title(values.String(values.StrConsensusChange)).
			Body(values.String(values.StrOnChainVote)).
			SetCancelable(true).
			SetPositiveButtonText(values.String(values.StrGotIt))
		pg.ParentWindow().ShowModal(infoModal)
	}

	for pg.viewVotingDashboard.Clicked() {
		host := "https://voting.decred.org"
		if pg.AssetsManager.NetType() == libwallet.Testnet {
			host = "https://voting.decred.org/testnet"
		}

		info := modal.NewCustomModal(pg.Load).
			Title(values.String(values.StrConsensusDashboard)).
			Body(values.String(values.StrCopyLink)).
			SetCancelable(true).
			UseCustomWidget(func(gtx C) D {
				return layout.Stack{}.Layout(gtx,
					layout.Stacked(func(gtx C) D {
						border := widget.Border{Color: pg.Theme.Color.Gray4, CornerRadius: values.MarginPadding10, Width: values.MarginPadding2}
						wrapper := pg.Theme.Card()
						wrapper.Color = pg.Theme.Color.Gray4
						return border.Layout(gtx, func(gtx C) D {
							return wrapper.Layout(gtx, func(gtx C) D {
								return layout.UniformInset(values.MarginPadding10).Layout(gtx, func(gtx C) D {
									return layout.Flex{}.Layout(gtx,
										layout.Flexed(0.9, pg.Theme.Body1(host).Layout),
										layout.Flexed(0.1, func(gtx C) D {
											return layout.E.Layout(gtx, func(gtx C) D {
												if pg.copyRedirectURL.Clicked() {
													clipboard.WriteOp{Text: host}.Add(gtx.Ops)
													pg.Toast.Notify(values.String(values.StrCopied))
												}
												return pg.copyRedirectURL.Layout(gtx, pg.Theme.Icons.CopyIcon.Layout24dp)
											})
										}),
									)
								})
							})
						})
					}),
					layout.Stacked(func(gtx layout.Context) layout.Dimensions {
						return layout.Inset{
							Top:  values.MarginPaddingMinus10,
							Left: values.MarginPadding10,
						}.Layout(gtx, func(gtx C) D {
							label := pg.Theme.Body2(values.String(values.StrWebURL))
							label.Color = pg.Theme.Color.GrayText2
							return label.Layout(gtx)
						})
					}),
				)
			}).
			SetPositiveButtonText(values.String(values.StrGotIt))
		pg.ParentWindow().ShowModal(info)
	}

	if pg.syncCompleted {
		time.AfterFunc(time.Second*1, func() {
			pg.syncCompleted = false
			pg.ParentWindow().Reload()
		})
	}
}

func (pg *ConsensusPage) FetchAgendas() {
	selectedType := pg.statusDropDown.Selected()
	pg.isSyncing = true

	orderNewest := true
	if pg.orderDropDown.Selected() == values.String(values.StrOldest) {
		orderNewest = false
	}

	// Fetch (or re-fetch) agendas in background as this makes
	// a network call. Refresh the window once the call completes.
	go func() {
		items := components.LoadAgendas(pg.Load, pg.selectedDCRWallet, orderNewest)
		agenda := dcr.AgendaStatusFromStr(selectedType)
		listItems := make([]*components.ConsensusItem, 0)
		if agenda == dcr.UnknownStatus {
			listItems = items
		} else {
			for _, item := range items {
				if dcr.AgendaStatusType(item.Agenda.Status) == agenda {
					listItems = append(listItems, item)
				}
			}
		}

		pg.isSyncing = false
		pg.syncCompleted = true
		pg.consensusItems = listItems
		pg.ParentWindow().Reload()
	}()

	// Refresh the window now to signify that the syncing
	// has started with pg.isSyncing set to true above.
	pg.ParentWindow().Reload()
}

func (pg *ConsensusPage) Layout(gtx C) D {
	// If Agendas API is not allowed, display the overlay with the message.
	overlay := layout.Stacked(func(gtx C) D { return D{} })
	if !pg.isAgendaAPIAllowed() {
		gtxCopy := gtx
		overlay = layout.Stacked(func(gtx C) D {
			str := values.StringF(values.StrNotAllowed, values.String(values.StrGovernance))
			return components.DisablePageWithOverlay(pg.Load, nil, gtxCopy, str, &pg.navigateToSettingsBtn)
		})
		// Disable main page from receiving events
		gtx = gtx.Disabled()
	}

	mainChild := layout.Expanded(func(gtx C) D {
		if pg.Load.IsMobileView() {
			return pg.layoutMobile(gtx)
		}
		return pg.layoutDesktop(gtx)
	})

	return layout.Stack{}.Layout(gtx, mainChild, overlay)
}

func (pg *ConsensusPage) layoutDesktop(gtx layout.Context) layout.Dimensions {
	return pg.Theme.Card().Layout(gtx, func(gtx C) D {
		return layout.Inset{
			Left:  values.MarginPadding24,
			Top:   values.MarginPadding16,
			Right: values.MarginPadding24,
		}.Layout(gtx, func(gtx C) D {
			return layout.Flex{Axis: layout.Vertical}.Layout(gtx,
				layout.Rigid(func(gtx C) D {
					return layout.Flex{Axis: layout.Horizontal}.Layout(gtx,
						layout.Rigid(func(gtx C) D {
							return layout.Flex{Axis: layout.Horizontal}.Layout(gtx,
								layout.Rigid(pg.Theme.Label(values.TextSize20, values.String(values.StrConsensusChange)).Layout), // Do we really need to display the title? nav is proposals already
								layout.Rigid(func(gtx C) D {
									return layout.Inset{Top: values.MarginPadding3}.Layout(gtx, pg.infoButton.Layout)
								}),
							)
						}),
						layout.Flexed(1, func(gtx C) D {
							return layout.E.Layout(gtx, pg.layoutRedirectVoting)
						}),
					)
				}),
				layout.Flexed(1, func(gtx C) D {
					return layout.Inset{Top: values.MarginPadding10}.Layout(gtx, func(gtx C) D {
						return layout.Stack{}.Layout(gtx,
							layout.Expanded(func(gtx C) D {
								return layout.Inset{
									Top: values.MarginPadding60,
								}.Layout(gtx, pg.layoutContent)
							}),
							layout.Expanded(func(gtx C) D {
								if pg.walletDropDown == nil {
									return D{}
								}
								return layout.W.Layout(gtx, func(gtx C) D {
									gtx.Constraints.Max.X = gtx.Dp(values.MarginPadding200)
									return pg.walletDropDown.Layout(gtx, 0, false)
								})
							}),
							layout.Expanded(func(gtx C) D {
								return layout.E.Layout(gtx, func(gtx C) D {
									return pg.orderDropDown.Layout(gtx, pg.orderDropDown.Width+30, true)
								})
							}),
							layout.Expanded(func(gtx C) D {
								return pg.statusDropDown.Layout(gtx, 0, true)
							}),
						)
					})
				}),
			)
<<<<<<< HEAD
		})
	})
=======
		}),
		layout.Flexed(1, func(gtx C) D {
			return layout.Inset{Top: values.MarginPadding10}.Layout(gtx, func(gtx C) D {
				return layout.Stack{}.Layout(gtx,
					layout.Expanded(func(gtx C) D {
						return layout.Inset{
							Top: values.MarginPadding60,
						}.Layout(gtx, pg.layoutContent)
					}),
					layout.Expanded(func(gtx C) D {
						if pg.statusDropDown.Reversed() {
							pg.statusDropDown.ExpandedLayoutInset.Right = values.MarginPadding10
						} else {
							pg.statusDropDown.ExpandedLayoutInset.Left = values.MarginPadding10
						}
						return pg.statusDropDown.Layout(gtx)
					}),
				)
			})
		}),
	)
>>>>>>> 6ca308d6
}

func (pg *ConsensusPage) layoutMobile(gtx layout.Context) layout.Dimensions {
	return layout.Flex{Axis: layout.Vertical}.Layout(gtx,
		layout.Rigid(func(gtx C) D {
			return layout.Flex{Axis: layout.Horizontal}.Layout(gtx,
				layout.Rigid(func(gtx C) D {
					return layout.Flex{Axis: layout.Horizontal}.Layout(gtx,
						layout.Rigid(pg.Theme.Label(values.TextSize20, values.String(values.StrConsensusChange)).Layout), // Do we really need to display the title? nav is proposals already
						layout.Rigid(pg.infoButton.Layout),
					)
				}),
				layout.Flexed(1, func(gtx C) D {
					return layout.E.Layout(gtx, func(gtx C) D {
						return layout.Inset{Right: values.MarginPadding10, Top: values.MarginPadding5}.Layout(gtx, pg.layoutRedirectVoting)
					})
				}),
			)
		}),
		layout.Flexed(1, func(gtx C) D {
			return layout.Inset{Top: values.MarginPadding10}.Layout(gtx, func(gtx C) D {
				return layout.Stack{}.Layout(gtx,
					layout.Expanded(func(gtx C) D {
						gtx.Constraints.Min.X = gtx.Constraints.Max.X
						return layout.E.Layout(gtx, func(gtx C) D {
							card := pg.Theme.Card()
							card.Radius = cryptomaterial.Radius(8)
							return layout.Inset{Right: values.MarginPadding10}.Layout(gtx, func(gtx C) D {
								return card.Layout(gtx, func(gtx C) D {
									return layout.UniformInset(values.MarginPadding8).Layout(gtx, func(gtx C) D {
										return pg.layoutSyncSection(gtx)
									})
								})
							})
						})
					}),
					layout.Expanded(pg.statusDropDown.Layout),
				)
			})
		}),
	)
}

func (pg *ConsensusPage) layoutRedirectVoting(gtx C) D {
	return layout.Flex{Axis: layout.Vertical, Alignment: layout.End}.Layout(gtx,
		layout.Rigid(func(gtx C) D {
			return pg.viewVotingDashboard.Layout(gtx, func(gtx C) D {
				return layout.Flex{Axis: layout.Horizontal}.Layout(gtx,
					layout.Rigid(func(gtx C) D {
						return layout.Inset{
							Right: values.MarginPadding10,
						}.Layout(gtx, pg.redirectIcon.Layout16dp)
					}),
					layout.Rigid(func(gtx C) D {
						return layout.Inset{
							Top: values.MarginPaddingMinus2,
						}.Layout(gtx, pg.Theme.Label(values.TextSize16, values.String(values.StrVotingDashboard)).Layout)
					}),
				)
			})
		}),
		layout.Rigid(func(gtx C) D {
			var text string
			if pg.isSyncing {
				text = values.String(values.StrSyncingState)
			} else if pg.syncCompleted {
				text = values.String(values.StrUpdated)
			}

			lastUpdatedInfo := pg.Theme.Label(values.TextSize10, text)
			lastUpdatedInfo.Color = pg.Theme.Color.GrayText2
			if pg.syncCompleted {
				lastUpdatedInfo.Color = pg.Theme.Color.Success
			}

			return layout.E.Layout(gtx, func(gtx C) D {
				return layout.Inset{Top: values.MarginPadding2}.Layout(gtx, lastUpdatedInfo.Layout)
			})
		}),
	)
}

func (pg *ConsensusPage) layoutContent(gtx C) D {
	if len(pg.consensusItems) == 0 {
		return components.LayoutNoAgendasFound(gtx, pg.Load, pg.isSyncing)
	}
	return layout.Stack{}.Layout(gtx,
		layout.Expanded(func(gtx C) D {
			list := layout.List{Axis: layout.Vertical}
			return pg.Theme.List(pg.listContainer).Layout(gtx, 1, func(gtx C, i int) D {
				return layout.Inset{Right: values.MarginPadding2}.Layout(gtx, func(gtx C) D {
					return list.Layout(gtx, len(pg.consensusItems), func(gtx C, i int) D {
						return cryptomaterial.LinearLayout{
							Orientation: layout.Vertical,
							Width:       cryptomaterial.MatchParent,
							Height:      cryptomaterial.WrapContent,
							Background:  pg.Theme.Color.Surface,
							Direction:   layout.W,
							Border:      cryptomaterial.Border{Radius: cryptomaterial.Radius(14)},
							Padding:     layout.Inset{Bottom: values.MarginPadding15, Top: values.MarginPadding15},
							Margin:      layout.Inset{Bottom: values.MarginPadding4, Top: values.MarginPadding4},
						}.
							Layout2(gtx, func(gtx C) D {
								// TODO: Implement dcr wallet selector to enable
								// voting.
								hasVotingWallet := pg.selectedDCRWallet != nil // Vote button will be disabled if nil.
								return components.AgendaItemWidget(gtx, pg.Load, pg.consensusItems[i], hasVotingWallet)
							})
					})
				})
			})
		}),
	)
}

func (pg *ConsensusPage) layoutSyncSection(gtx C) D {
	if pg.isSyncing {
		return pg.layoutIsSyncingSection(gtx)
	} else if pg.syncCompleted {
		updatedIcon := cryptomaterial.NewIcon(pg.Theme.Icons.NavigationCheck)
		updatedIcon.Color = pg.Theme.Color.Success
		return updatedIcon.Layout(gtx, values.MarginPadding20)
	}
	return pg.layoutStartSyncSection(gtx)
}

func (pg *ConsensusPage) layoutIsSyncingSection(gtx C) D {
	th := material.NewTheme(gofont.Collection())
	gtx.Constraints.Max.X = gtx.Dp(values.MarginPadding24)
	gtx.Constraints.Min.X = gtx.Constraints.Max.X
	loader := material.Loader(th)
	loader.Color = pg.Theme.Color.Gray1
	return loader.Layout(gtx)
}

func (pg *ConsensusPage) layoutStartSyncSection(gtx C) D {
	// TODO: use cryptomaterial clickable
	return material.Clickable(gtx, pg.syncButton, pg.Theme.Icons.Restore.Layout24dp)
}<|MERGE_RESOLUTION|>--- conflicted
+++ resolved
@@ -76,36 +76,26 @@
 	pg.infoButton.Size = values.MarginPadding20
 	pg.navigateToSettingsBtn = pg.Theme.Button(values.StringF(values.StrEnableAPI, values.String(values.StrGovernance)))
 
-<<<<<<< HEAD
-	pg.orderDropDown = l.Theme.DropDown([]cryptomaterial.DropDownItem{
+	pg.orderDropDown = l.Theme.DropdownWithCustomPos([]cryptomaterial.DropDownItem{
 		{Text: values.String(values.StrNewest)},
 		{Text: values.String(values.StrOldest)},
-	}, values.ConsensusDropdownGroup, 0)
-
-	pg.statusDropDown = l.Theme.DropDown([]cryptomaterial.DropDownItem{
-=======
+	}, values.ConsensusDropdownGroup, 1, 10, true)
+
 	pg.statusDropDown = l.Theme.DropdownWithCustomPos([]cryptomaterial.DropDownItem{
->>>>>>> 6ca308d6
 		{Text: values.String(values.StrAll)},
 		{Text: values.String(values.StrUpcoming)},
 		{Text: values.String(values.StrInProgress)},
 		{Text: values.String(values.StrFailed)},
 		{Text: values.String(values.StrLockedIn)},
 		{Text: values.String(values.StrFinished)},
-<<<<<<< HEAD
-	}, values.ConsensusDropdownGroup, 1)
-
-	pg.initWalletSelector()
-=======
-	}, values.ConsensusDropdownGroup, 0, 10, true)
-
+	}, values.ConsensusDropdownGroup, 1, 10, true)
 	if pg.statusDropDown.Reversed() {
 		pg.statusDropDown.ExpandedLayoutInset.Right = values.DP55
 	} else {
 		pg.statusDropDown.ExpandedLayoutInset.Left = values.DP55
 	}
->>>>>>> 6ca308d6
-
+
+	pg.initWalletSelector()
 	return pg
 }
 
@@ -127,8 +117,7 @@
 		}
 		items = append(items, item)
 	}
-
-	pg.walletDropDown = pg.Theme.DropDown(items, values.WalletsDropdownGroup, 0)
+	pg.walletDropDown = pg.Theme.DropdownWithCustomPos(items, values.WalletsDropdownGroup, 1, 0, false)
 	pg.walletDropDown.ClearSelection(values.String(values.StrSelectWallet))
 }
 
@@ -361,6 +350,7 @@
 				}),
 				layout.Flexed(1, func(gtx C) D {
 					return layout.Inset{Top: values.MarginPadding10}.Layout(gtx, func(gtx C) D {
+						statusDropdownWidth := 0
 						return layout.Stack{}.Layout(gtx,
 							layout.Expanded(func(gtx C) D {
 								return layout.Inset{
@@ -372,48 +362,30 @@
 									return D{}
 								}
 								return layout.W.Layout(gtx, func(gtx C) D {
-									gtx.Constraints.Max.X = gtx.Dp(values.MarginPadding200)
-									return pg.walletDropDown.Layout(gtx, 0, false)
+									return pg.walletDropDown.Layout(gtx)
 								})
 							}),
 							layout.Expanded(func(gtx C) D {
 								return layout.E.Layout(gtx, func(gtx C) D {
-									return pg.orderDropDown.Layout(gtx, pg.orderDropDown.Width+30, true)
+									dropdown := pg.orderDropDown.Layout(gtx)
+									statusDropdownWidth = dropdown.Size.X
+									return dropdown
 								})
 							}),
 							layout.Expanded(func(gtx C) D {
-								return pg.statusDropDown.Layout(gtx, 0, true)
+								if pg.statusDropDown.Reversed() {
+									pg.statusDropDown.ExpandedLayoutInset.Right = values.MarginPadding10
+								} else {
+									pg.statusDropDown.ExpandedLayoutInset.Left = values.MarginPadding10
+								}
+								return layout.Inset{Right: gtx.Metric.PxToDp(statusDropdownWidth)}.Layout(gtx, pg.statusDropDown.Layout)
 							}),
 						)
 					})
 				}),
 			)
-<<<<<<< HEAD
 		})
 	})
-=======
-		}),
-		layout.Flexed(1, func(gtx C) D {
-			return layout.Inset{Top: values.MarginPadding10}.Layout(gtx, func(gtx C) D {
-				return layout.Stack{}.Layout(gtx,
-					layout.Expanded(func(gtx C) D {
-						return layout.Inset{
-							Top: values.MarginPadding60,
-						}.Layout(gtx, pg.layoutContent)
-					}),
-					layout.Expanded(func(gtx C) D {
-						if pg.statusDropDown.Reversed() {
-							pg.statusDropDown.ExpandedLayoutInset.Right = values.MarginPadding10
-						} else {
-							pg.statusDropDown.ExpandedLayoutInset.Left = values.MarginPadding10
-						}
-						return pg.statusDropDown.Layout(gtx)
-					}),
-				)
-			})
-		}),
-	)
->>>>>>> 6ca308d6
 }
 
 func (pg *ConsensusPage) layoutMobile(gtx layout.Context) layout.Dimensions {
