--- conflicted
+++ resolved
@@ -25,7 +25,6 @@
 
 	modal *cryptomaterial.Modal
 
-	// selectedTabIdx int
 	tab *cryptomaterial.SegmentedControl
 
 	tabCategoryList        *cryptomaterial.ClickableList
@@ -48,7 +47,7 @@
 		tabCategoryList: l.Theme.NewClickableList(layout.Horizontal),
 	}
 
-	pg.tab = l.Theme.SegmentedControl(governanceTabTitles)
+	pg.tab = l.Theme.SegmentedControl(governanceTabTitles, cryptomaterial.SegmentTypeGroup)
 
 	pg.tabCategoryList.IsHoverable = false
 
@@ -72,10 +71,6 @@
 
 func (pg *Page) isGovernanceAPIAllowed() bool {
 	return pg.AssetsManager.IsHTTPAPIPrivacyModeOff(libutils.GovernanceHTTPAPI)
-}
-
-func (pg *Page) sectionNavTab(gtx C) D {
-	return layout.Inset{Bottom: values.MarginPadding16}.Layout(gtx, pg.tab.Layout)
 }
 
 // OnNavigatedFrom is called when the page is about to be removed from
@@ -143,29 +138,8 @@
 		return cryptomaterial.UniformPadding(gtx, pg.splashScreen)
 	}
 
-<<<<<<< HEAD
 	return components.UniformPadding(gtx, func(gtx C) D {
-		proposalListView := layout.Flexed(1, func(gtx C) D {
-			return layout.Flex{Axis: layout.Vertical}.Layout(gtx,
-				layout.Flexed(1, func(gtx C) D {
-=======
-	return cryptomaterial.UniformPadding(gtx, func(gtx C) D {
-		return layout.Flex{Axis: layout.Vertical}.Layout(gtx,
-			layout.Rigid(pg.layoutPageTopNav),
-			layout.Rigid(pg.layoutTabs),
-			layout.Rigid(pg.Theme.Separator().Layout),
-			layout.Flexed(1, func(gtx C) D {
-				return layout.Inset{Top: values.MarginPadding16}.Layout(gtx, func(gtx C) D {
->>>>>>> cdff39d4
-					return pg.CurrentPage().Layout(gtx)
-				}),
-			)
-		})
-
-		items := []layout.FlexChild{}
-		items = append(items, layout.Rigid(pg.sectionNavTab))
-		items = append(items, proposalListView)
-		return layout.Flex{Axis: layout.Vertical, Alignment: layout.Middle}.Layout(gtx, items...)
+		return pg.tab.Layout(gtx, pg.CurrentPage().Layout)
 	})
 }
 
