package governance

import (
	"fmt"
	"time"

	"gioui.org/font"
	"gioui.org/io/clipboard"
	"gioui.org/layout"
	"gioui.org/unit"
	"gioui.org/widget"
	"gioui.org/widget/material"

	"github.com/crypto-power/cryptopower/app"
	"github.com/crypto-power/cryptopower/libwallet"
	sharedW "github.com/crypto-power/cryptopower/libwallet/assets/wallet"
	libutils "github.com/crypto-power/cryptopower/libwallet/utils"
	"github.com/crypto-power/cryptopower/ui/cryptomaterial"
	"github.com/crypto-power/cryptopower/ui/load"
	"github.com/crypto-power/cryptopower/ui/modal"
	"github.com/crypto-power/cryptopower/ui/page/components"
	"github.com/crypto-power/cryptopower/ui/renderers"
	"github.com/crypto-power/cryptopower/ui/values"
)

const ProposalDetailsPageID = "proposal_details"

type proposalItemWidgets struct {
	widgets    []layout.Widget
	clickables map[string]*widget.Clickable
}

type ProposalDetails struct {
	*load.Load
	// GenericPageModal defines methods such as ID() and OnAttachedToNavigator()
	// that helps this Page satisfy the app.Page interface. It also defines
	// helper methods for accessing the PageNavigator that displayed this page
	// and the root WindowNavigator.
	*app.GenericPageModal

	descriptionList *layout.List

	proposal      *libwallet.Proposal
	proposalItems map[string]proposalItemWidgets

	scrollbarList *widget.List
	rejectedIcon  *widget.Icon
	successIcon   *widget.Icon

	redirectIcon *cryptomaterial.Image

	viewInPoliteiaBtn *cryptomaterial.Clickable
	copyRedirectURL   *cryptomaterial.Clickable
	tempRightHead     *cryptomaterial.Clickable

	descriptionCard cryptomaterial.Card
	vote            cryptomaterial.Button
	backButton      cryptomaterial.IconButton

	sourceWalletSelector *components.WalletAndAccountSelector
	selectedWallet       sharedW.Asset

	voteBar            *components.VoteBar
	loadingDescription bool
}

func NewProposalDetailsPage(l *load.Load, proposal *libwallet.Proposal) *ProposalDetails {
	pg := &ProposalDetails{
		Load:             l,
		GenericPageModal: app.NewGenericPageModal(ProposalDetailsPageID),

		loadingDescription: false,
		proposal:           proposal,
		descriptionCard:    l.Theme.Card(),
		descriptionList:    &layout.List{Axis: layout.Vertical},
		scrollbarList: &widget.List{
			List: layout.List{Axis: layout.Vertical},
		},
		redirectIcon:      l.Theme.Icons.RedirectIcon,
		proposalItems:     make(map[string]proposalItemWidgets),
		rejectedIcon:      l.Theme.Icons.NavigationCancel,
		successIcon:       l.Theme.Icons.ActionCheckCircle,
		viewInPoliteiaBtn: l.Theme.NewClickable(true),
		copyRedirectURL:   l.Theme.NewClickable(false),
		tempRightHead:     l.Theme.NewClickable(false),
		voteBar:           components.NewVoteBar(l),
	}

	pg.backButton, _ = components.SubpageHeaderButtons(l)

	pg.vote = l.Theme.Button(values.String(values.StrVote))
	pg.vote.TextSize = values.TextSize14
	pg.vote.Background = l.Theme.Color.Primary
	pg.vote.Color = l.Theme.Color.Surface
	pg.vote.Inset = layout.Inset{
		Top:    values.MarginPadding8,
		Bottom: values.MarginPadding8,
		Left:   values.MarginPadding12,
		Right:  values.MarginPadding12,
	}

	pg.initWalletSelector()
	return pg
}

// OnNavigatedTo is called when the page is about to be displayed and
// may be used to initialize page features that are only relevant when
// the page is displayed.
// Part of the load.Page interface.
func (pg *ProposalDetails) OnNavigatedTo() {
	pg.listenForSyncNotifications() // listener is stopped in OnNavigatedFrom()
}

func (pg *ProposalDetails) initWalletSelector() {
	// Source wallet picker
	pg.sourceWalletSelector = components.NewWalletAndAccountSelector(pg.Load, libutils.DCRWalletAsset).
		Title(values.String(values.StrSelectWallet))
	pg.sourceWalletSelector.SetHideBalance(true)
	if pg.sourceWalletSelector.SelectedWallet() != nil {
		pg.selectedWallet = pg.sourceWalletSelector.SelectedWallet().Asset
	}

	pg.sourceWalletSelector.SetLeftAlignment(true)
	pg.sourceWalletSelector.SetBorder(false)

	pg.sourceWalletSelector.WalletSelected(func(selectedWallet *load.WalletMapping) {
		pg.selectedWallet = selectedWallet.Asset
		//TODO: implement when selected wallet
	})
}

// HandleUserInteractions is called just before Layout() to determine
// if any user interaction recently occurred on the page and may be
// used to update the page's UI components shortly before they are
// displayed.
// Part of the load.Page interface.
func (pg *ProposalDetails) HandleUserInteractions() {
	for token := range pg.proposalItems {
		for location, clickable := range pg.proposalItems[token].clickables {
			if clickable.Clicked() {
				components.GoToURL(location)
			}
		}
	}

	if pg.vote.Clicked() {
		pg.ParentWindow().ShowModal(newVoteModal(pg.Load, pg.proposal))
	}

	for pg.viewInPoliteiaBtn.Clicked() {
		host := "https://proposals.decred.org/record/" + pg.proposal.Token
		if pg.AssetsManager.NetType() == libwallet.Testnet {
			host = "https://test-proposals.decred.org/record/" + pg.proposal.Token
		}

		info := modal.NewCustomModal(pg.Load).
			Title(values.String(values.StrViewOnPoliteia)).
			Body(values.String(values.StrCopyLink)).
			SetCancelable(true).
			UseCustomWidget(func(gtx C) D {
				return layout.Stack{}.Layout(gtx,
					layout.Stacked(func(gtx C) D {
						border := widget.Border{Color: pg.Theme.Color.Gray4, CornerRadius: values.MarginPadding10, Width: values.MarginPadding2}
						wrapper := pg.Theme.Card()
						wrapper.Color = pg.Theme.Color.Gray4
						return border.Layout(gtx, func(gtx C) D {
							return wrapper.Layout(gtx, func(gtx C) D {
								return layout.UniformInset(values.MarginPadding10).Layout(gtx, func(gtx C) D {
									return layout.Flex{}.Layout(gtx,
										layout.Flexed(0.9, pg.Theme.Body1(host).Layout),
										layout.Flexed(0.1, func(gtx C) D {
											return layout.E.Layout(gtx, func(gtx C) D {
												return layout.Inset{Top: values.MarginPadding7}.Layout(gtx, func(gtx C) D {
													if pg.copyRedirectURL.Clicked() {
														clipboard.WriteOp{Text: host}.Add(gtx.Ops)
														pg.Toast.Notify(values.String(values.StrCopied))
													}
													return pg.copyRedirectURL.Layout(gtx, pg.Theme.Icons.CopyIcon.Layout24dp)
												})
											})
										}),
									)
								})
							})
						})
					}),
					layout.Stacked(func(gtx layout.Context) layout.Dimensions {
						return layout.Inset{
							Top:  values.MarginPaddingMinus10,
							Left: values.MarginPadding10,
						}.Layout(gtx, func(gtx C) D {
							label := pg.Theme.Body2(values.String(values.StrWebURL))
							label.Color = pg.Theme.Color.GrayText2
							return label.Layout(gtx)
						})
					}),
				)
			}).
			SetPositiveButtonText(values.String(values.StrGotIt))
		pg.ParentWindow().ShowModal(info)
	}
}

func (pg *ProposalDetails) listenForSyncNotifications() {
<<<<<<< HEAD
	proposalSyncCallback := func(propName string, status libutils.ProposalStatus) {
		if status == libutils.ProposalStatusSynced {
			proposal, err := pg.WL.AssetsManager.Politeia.GetProposalRaw(pg.proposal.Token)
=======
	proposalSyncCallback := func(propName string, status utils.ProposalStatus) {
		if status == utils.ProposalStatusSynced {
			proposal, err := pg.AssetsManager.Politeia.GetProposalRaw(pg.proposal.Token)
>>>>>>> 1acb6ccd
			if err == nil {
				pg.proposal = &libwallet.Proposal{Proposal: *proposal}
				pg.ParentWindow().Reload()
			}
		}
	}
	err := pg.AssetsManager.Politeia.AddSyncCallback(proposalSyncCallback, ProposalDetailsPageID)
	if err != nil {
		log.Errorf("Error adding politeia notification listener: %v", err)
		return
	}
}

// OnNavigatedFrom is called when the page is about to be removed from
// the displayed window. This method should ideally be used to disable
// features that are irrelevant when the page is NOT displayed.
// NOTE: The page may be re-displayed on the app's window, in which case
// OnNavigatedTo() will be called again. This method should not destroy UI
// components unless they'll be recreated in the OnNavigatedTo() method.
// Part of the load.Page interface.
func (pg *ProposalDetails) OnNavigatedFrom() {
	pg.AssetsManager.Politeia.RemoveSyncCallback(ProposalDetailsPageID)
}

// - Layout

func (pg *ProposalDetails) layoutProposalVoteBar(gtx C) D {
	proposal := pg.proposal

	yes := float32(proposal.YesVotes)
	no := float32(proposal.NoVotes)
	quorumPercent := float32(proposal.QuorumPercentage)
	passPercentage := float32(proposal.PassPercentage)
	eligibleTickets := float32(proposal.EligibleTickets)

	return pg.voteBar.
		SetYesNoVoteParams(yes, no).
		SetVoteValidityParams(eligibleTickets, quorumPercent, passPercentage).
		SetProposalDetails(proposal.NumComments, proposal.PublishedAt, proposal.Token).
		SetBottomLayout(pg.sumaryInfo).
		SetDisableInfoTitle(true).
		Layout(gtx)
}

func (pg *ProposalDetails) sumaryInfo(gtx C) D {
	totalVotes := fmt.Sprintf("%d", pg.proposal.YesVotes+pg.proposal.NoVotes)
	quorum := fmt.Sprintf("%d", (pg.proposal.QuorumPercentage/100)*pg.proposal.EligibleTickets)
	discussion := fmt.Sprintf("%d", pg.proposal.NumComments)
	published := libutils.FormatUTCTime(pg.proposal.PublishedAt)
	token := pg.proposal.Token
	return layout.Flex{Axis: layout.Vertical}.Layout(gtx,
		layout.Rigid(func(gtx C) D {
			return layout.Flex{}.Layout(gtx,
				layout.Rigid(func(gtx C) D {
					lbl := pg.Theme.Body1(values.String(values.StrTotalVotesTit))
					lbl.Font.Weight = font.SemiBold
					return lbl.Layout(gtx)
				}),
				layout.Flexed(1, func(gtx C) D {
					return layout.E.Layout(gtx, func(gtx C) D {
						lbl := pg.Theme.Body2(totalVotes)
						return lbl.Layout(gtx)
					})
				}),
			)
		}),
		layout.Rigid(func(gtx C) D {
			return layout.Flex{}.Layout(gtx,
				layout.Rigid(func(gtx C) D {
					lbl := pg.Theme.Body1(values.String(values.StrQuorumRequite))
					lbl.Font.Weight = font.SemiBold
					return lbl.Layout(gtx)
				}),
				layout.Flexed(1, func(gtx C) D {
					return layout.E.Layout(gtx, func(gtx C) D {
						lbl := pg.Theme.Body2(quorum)
						return lbl.Layout(gtx)
					})
				}),
			)
		}),
		layout.Rigid(func(gtx C) D {
			return pg.summaryRow(values.String(values.StrDiscussionsTit), discussion, gtx)
		}),
		layout.Rigid(func(gtx C) D {
			return pg.summaryRow(values.String(values.StrPublished2), published, gtx)
		}),
		layout.Rigid(func(gtx C) D {
			return pg.summaryRow(values.String(values.StrTokenTit), token, gtx)
		}),
	)
}

func (pg *ProposalDetails) summaryRow(title, content string, gtx C) D {
	return layout.Flex{}.Layout(gtx,
		layout.Rigid(func(gtx C) D {
			lbl := pg.Theme.Body1(title)
			lbl.Font.Weight = font.SemiBold
			return lbl.Layout(gtx)
		}),
		layout.Flexed(1, func(gtx C) D {
			return layout.E.Layout(gtx, func(gtx C) D {
				lbl := pg.Theme.Body2(content)
				return lbl.Layout(gtx)
			})
		}),
	)
}

func (pg *ProposalDetails) layoutProposalVoteAction(gtx C) D {
	gtx.Constraints.Min.X = gtx.Constraints.Max.X
	return pg.vote.Layout(gtx)
}

func (pg *ProposalDetails) layoutInDiscussionState(gtx C) D {
	stateText1 := values.String(values.StrAuthorToAuthorizeVoting)
	stateText2 := values.String(values.StrAdminToTriggerVoting)

	proposal := pg.proposal

	c := func(gtx layout.Context, val int32, info string) layout.Dimensions {
		return layout.Flex{}.Layout(gtx,
			layout.Rigid(func(gtx C) D {
				if proposal.VoteStatus == val || proposal.VoteStatus < val {
					c := pg.Theme.Card()
					c.Color = pg.Theme.Color.Primary
					c.Radius = cryptomaterial.Radius(9)
					lbl := pg.Theme.Body1(fmt.Sprint(val))
					lbl.Color = pg.Theme.Color.Surface
					if proposal.VoteStatus < val {
						c.Color = pg.Theme.Color.Gray4
						lbl.Color = pg.Theme.Color.GrayText3
					}
					return c.Layout(gtx, func(gtx C) D {
						m := values.MarginPadding6
						return layout.Inset{Left: m, Right: m}.Layout(gtx, lbl.Layout)
					})
				}
				icon := cryptomaterial.NewIcon(pg.successIcon)
				icon.Color = pg.Theme.Color.Primary
				return layout.Inset{
					Left:   values.MarginPaddingMinus2,
					Right:  values.MarginPaddingMinus2,
					Bottom: values.MarginPaddingMinus2,
				}.Layout(gtx, func(gtx C) D {
					return icon.Layout(gtx, values.MarginPadding24)
				})
			}),
			layout.Rigid(func(gtx C) D {
				col := pg.Theme.Color.Primary
				txt := info + "..."
				if proposal.VoteStatus != val {
					txt = info
					col = pg.Theme.Color.GrayText3
					if proposal.VoteStatus > 1 {
						col = pg.Theme.Color.Text
					}
				}
				lbl := pg.Theme.Body1(txt)
				lbl.Color = col
				return layout.Inset{Left: values.MarginPadding16}.Layout(gtx, lbl.Layout)
			}),
		)
	}

	gtx.Constraints.Min.X = gtx.Constraints.Max.X
	return layout.Flex{Axis: layout.Vertical}.Layout(gtx,
		layout.Rigid(func(gtx C) D {
			return c(gtx, 1, stateText1)
		}),
		layout.Rigid(func(gtx C) D {
			height, width := gtx.Dp(values.MarginPadding26), gtx.Dp(values.MarginPadding4)
			line := pg.Theme.Line(height, width)
			if proposal.VoteStatus > 1 {
				line.Color = pg.Theme.Color.Primary
			} else {
				line.Color = pg.Theme.Color.Gray2
			}
			return layout.Inset{Left: values.MarginPadding8}.Layout(gtx, line.Layout)
		}),
		layout.Rigid(func(gtx C) D {
			return c(gtx, 2, stateText2)
		}),
	)
}

func (pg *ProposalDetails) getCategoryText() string {
	proposal := pg.proposal
	categoryTxt := ""
	switch proposal.Category {
	case libwallet.ProposalCategoryApproved:
		categoryTxt = values.String(values.StrApproved)
	case libwallet.ProposalCategoryRejected:
		categoryTxt = values.String(values.StrRejected)
	case libwallet.ProposalCategoryAbandoned:
		categoryTxt = values.String(values.StrAbandoned)
	case libwallet.ProposalCategoryActive:
		categoryTxt = values.String(values.StrVotingInProgress)
	}
	return categoryTxt
}

func (pg *ProposalDetails) layoutNormalTitle(gtx C) D {
	proposal := pg.proposal

	return layout.Flex{Axis: layout.Vertical}.Layout(gtx,
		layout.Rigid(func(gtx C) D {
<<<<<<< HEAD
			gtx.Constraints.Max.X = gtx.Dp(values.MarginPadding200)
			return pg.sourceWalletSelector.Layout(pg.ParentWindow(), gtx)
=======
			return layout.Flex{}.Layout(gtx,
				layout.Rigid(func(gtx C) D {
					if icon == nil {
						return D{}
					}
					return icon.Layout(gtx, values.MarginPadding20)
				}),
				layout.Rigid(func(gtx C) D {
					return layout.Inset{Left: values.MarginPadding5}.Layout(gtx, label.Layout)
				}),
				layout.Flexed(1, func(gtx C) D {
					return layout.E.Layout(gtx, func(gtx C) D {
						return layout.Flex{}.Layout(gtx,
							layout.Rigid(func(gtx C) D {
								if proposal.Category == libwallet.ProposalCategoryActive {
									ic := pg.Theme.Icons.TimerIcon
									if pg.AssetsManager.IsDarkModeOn() {
										ic = pg.Theme.Icons.TimerDarkMode
									}
									return layout.Inset{
										Right: values.MarginPadding4,
										Top:   values.MarginPadding3,
									}.Layout(gtx, ic.Layout12dp)
								}
								return D{}
							}),
							layout.Rigid(timeagoLabel.Layout),
						)
					})
				}),
			)
>>>>>>> 1acb6ccd
		}),
		layout.Rigid(pg.lineSeparator(layout.Inset{Top: values.MarginPadding10, Bottom: values.MarginPadding10})),
		layout.Rigid(pg.layoutProposalVoteBar),
		layout.Rigid(func(gtx C) D {
			if proposal.Category != libwallet.ProposalCategoryActive {
				return D{}
			}

			return layout.Flex{Axis: layout.Vertical}.Layout(gtx,
				layout.Rigid(pg.lineSeparator(layout.Inset{Top: values.MarginPadding10, Bottom: values.MarginPadding10})),
				layout.Rigid(pg.layoutProposalVoteAction),
			)
		}),
	)
}

func (pg *ProposalDetails) layoutTitle(gtx C) D {
	proposal := pg.proposal

	return pg.descriptionCard.Layout(gtx, func(gtx C) D {
		if proposal.Category == libwallet.ProposalCategoryPre {
			return layout.UniformInset(values.MarginPadding15).Layout(gtx, func(gtx C) D {
				return pg.layoutInDiscussionState(gtx)
			})
		}
		return pg.layoutNormalTitle(gtx)
	})
}

func (pg *ProposalDetails) layoutDescription(gtx C) D {
	grayCol := pg.Theme.Color.GrayText2
	proposal := pg.proposal

	dotLabel := pg.Theme.H4(" . ")
	dotLabel.Color = grayCol

	userLabel := pg.Theme.Body2(proposal.Username)
	userLabel.Color = grayCol

	versionLabel := pg.Theme.Body2(values.String(values.StrVersion) + " " + proposal.Version)
	versionLabel.Color = grayCol

	publishedLabel := pg.Theme.Body2(values.String(values.StrPublished2) + " " + components.TimeAgo(proposal.PublishedAt))
	publishedLabel.Color = grayCol

	updatedLabel := pg.Theme.Body2(values.String(values.StrUpdated) + " " + components.TimeAgo(proposal.Timestamp))
	updatedLabel.Color = grayCol

	w := []layout.Widget{
		func(gtx C) D {
			lbl := pg.Theme.H5(proposal.Name)
			lbl.Font.Weight = font.SemiBold
			return lbl.Layout(gtx)
		},
		func(gtx C) D {
			return layout.Flex{}.Layout(gtx,
				layout.Rigid(userLabel.Layout),
				layout.Rigid(func(gtx C) D {
					return layout.Inset{Top: values.MarginPaddingMinus22}.Layout(gtx, dotLabel.Layout)
				}),
				layout.Rigid(publishedLabel.Layout),
				layout.Rigid(func(gtx C) D {
					return layout.Inset{Top: values.MarginPaddingMinus22}.Layout(gtx, dotLabel.Layout)
				}),
				layout.Rigid(versionLabel.Layout),
				layout.Rigid(func(gtx C) D {
					return layout.Inset{Top: values.MarginPaddingMinus22}.Layout(gtx, dotLabel.Layout)
				}),
				layout.Rigid(updatedLabel.Layout),
			)
		},
		pg.layoutRedirect(values.String(values.StrViewOnPoliteia), pg.redirectIcon, pg.viewInPoliteiaBtn),
		pg.lineSeparator(layout.Inset{Top: values.MarginPadding16, Bottom: values.MarginPadding16}),
	}

	_, ok := pg.proposalItems[proposal.Token]
	if ok {
		w = append(w, pg.proposalItems[proposal.Token].widgets...)
	} else {
		loading := func(gtx C) D {
			return layout.Flex{Axis: layout.Horizontal}.Layout(gtx, layout.Flexed(1, func(gtx C) D {
				return layout.Inset{Top: unit.Dp(8), Bottom: unit.Dp(8)}.Layout(gtx, func(gtx C) D {
					return layout.Center.Layout(gtx, material.Loader(pg.Theme.Base).Layout)
				})
			}))
		}

		w = append(w, loading)
	}

	return pg.descriptionCard.Layout(gtx, func(gtx C) D {
		return pg.Theme.List(pg.scrollbarList).Layout(gtx, 1, func(gtx C, i int) D {
			return layout.UniformInset(values.MarginPadding16).Layout(gtx, func(gtx C) D {
				return pg.descriptionList.Layout(gtx, len(w), func(gtx C, i int) D {
					return layout.UniformInset(unit.Dp(0)).Layout(gtx, w[i])
				})
			})
		})
	})
}

func (pg *ProposalDetails) layoutRedirect(text string, icon *cryptomaterial.Image, btn *cryptomaterial.Clickable) layout.Widget {
	return func(gtx C) D {
		return layout.Inset{Top: values.MarginPadding16}.Layout(gtx, func(gtx C) D {
			return btn.Layout(gtx, func(gtx C) D {
				gtx.Constraints.Min.X = gtx.Constraints.Max.X
				return layout.Flex{}.Layout(gtx,
					layout.Rigid(func(gtx C) D {
						return layout.Inset{Right: values.MarginPadding5}.Layout(gtx, func(gtx C) D {
							return layout.E.Layout(gtx, icon.Layout24dp)
						})
					}),
					layout.Rigid(pg.Theme.Body1(text).Layout),
				)
			})
		})
	}
}

func (pg *ProposalDetails) lineSeparator(inset layout.Inset) layout.Widget {
	return func(gtx C) D {
		return inset.Layout(gtx, pg.Theme.Separator().Layout)
	}
}

// Layout draws the page UI components into the provided layout context
// to be eventually drawn on screen.
// Part of the load.Page interface.
func (pg *ProposalDetails) Layout(gtx C) D {
	if pg.Load.IsMobileView() {
		return pg.layoutMobile(gtx)
	}
	return pg.layoutDesktop(gtx)
}

func (pg *ProposalDetails) layoutDesktop(gtx layout.Context) layout.Dimensions {
	proposal := pg.proposal
	_, ok := pg.proposalItems[proposal.Token]
	if !ok && !pg.loadingDescription {
		pg.loadingDescription = true
		go func() {
			var proposalDescription string
			if proposal.IndexFile != "" && proposal.IndexFileVersion == proposal.Version {
				proposalDescription = proposal.IndexFile
			} else {
				var err error
				proposalDescription, err = pg.AssetsManager.Politeia.FetchProposalDescription(proposal.Token)
				if err != nil {
					log.Errorf("Error loading proposal description: %v", err)
					time.Sleep(7 * time.Second)
					pg.loadingDescription = false
					return
				}
			}

			r := renderers.RenderMarkdown(gtx, pg.Theme, proposalDescription)
			proposalWidgets, proposalClickables := r.Layout()
			pg.proposalItems[proposal.Token] = proposalItemWidgets{
				widgets:    proposalWidgets,
				clickables: proposalClickables,
			}
			pg.loadingDescription = false
		}()
	}

	page := components.SubPage{
		Load:       pg.Load,
		Title:      components.TruncateString(proposal.Name, 40),
		BackButton: pg.backButton,
		Back: func() {
			pg.ParentNavigator().CloseCurrentPage()
		},
		Body: func(gtx C) D {
			return pg.layoutDescription(gtx)
		},
		ExtraHeader: func(gtx layout.Context) layout.Dimensions {
			return layout.Inset{Bottom: values.MarginPadding10}.Layout(gtx, pg.layoutTitle)
		},
		ExtraItem: pg.tempRightHead,
		Extra: func(gtx C) D {
			grayCol := pg.Load.Theme.Color.GrayText2
			timeAgoLabel := pg.Load.Theme.Body2(components.TimeAgo(proposal.Timestamp))
			timeAgoLabel.Color = grayCol

			dotLabel := pg.Load.Theme.H4(" . ")
			dotLabel.Color = grayCol

			categoryLabel := pg.Load.Theme.Body2(pg.getCategoryText())
			return layout.Inset{}.Layout(gtx, func(gtx C) D {
				return layout.E.Layout(gtx, func(gtx C) D {
					return layout.Flex{}.Layout(gtx,
						layout.Rigid(categoryLabel.Layout),
						layout.Rigid(func(gtx C) D {
							return layout.Inset{Top: values.MarginPaddingMinus22}.Layout(gtx, dotLabel.Layout)
						}),
						layout.Rigid(timeAgoLabel.Layout),
					)
				})
			})
		},
	}
	return page.LayoutWithHeadCard(pg.ParentWindow(), gtx)
}

func (pg *ProposalDetails) layoutMobile(gtx layout.Context) layout.Dimensions {
	proposal := pg.proposal
	_, ok := pg.proposalItems[proposal.Token]
	if !ok && !pg.loadingDescription {
		pg.loadingDescription = true
		go func() {
			var proposalDescription string
			if proposal.IndexFile != "" && proposal.IndexFileVersion == proposal.Version {
				proposalDescription = proposal.IndexFile
			} else {
				var err error
				proposalDescription, err = pg.AssetsManager.Politeia.FetchProposalDescription(proposal.Token)
				if err != nil {
					log.Errorf("Error loading proposal description: %v", err)
					time.Sleep(7 * time.Second)
					pg.loadingDescription = false
					return
				}
			}

			r := renderers.RenderMarkdown(gtx, pg.Theme, proposalDescription)
			proposalWidgets, proposalClickables := r.Layout()
			pg.proposalItems[proposal.Token] = proposalItemWidgets{
				widgets:    proposalWidgets,
				clickables: proposalClickables,
			}
			pg.loadingDescription = false
		}()
	}

	body := func(gtx C) D {
		page := components.SubPage{
			Load:       pg.Load,
			Title:      components.TruncateString(proposal.Name, 30),
			BackButton: pg.backButton,
			Back: func() {
				pg.ParentNavigator().CloseCurrentPage()
			},
			Body: func(gtx C) D {
				return layout.Flex{Axis: layout.Vertical}.Layout(gtx,
					layout.Rigid(func(gtx C) D {
						return layout.Inset{Bottom: values.MarginPadding10}.Layout(gtx, pg.layoutTitle)
					}),
					layout.Rigid(pg.layoutDescription),
				)
			},
			ExtraItem: pg.viewInPoliteiaBtn,
			Extra: func(gtx C) D {
				return layout.Inset{}.Layout(gtx, pg.redirectIcon.Layout24dp)
			},
		}
		return page.Layout(pg.ParentWindow(), gtx)
	}
	return components.UniformMobile(gtx, false, false, body)
}<|MERGE_RESOLUTION|>--- conflicted
+++ resolved
@@ -14,6 +14,7 @@
 	"github.com/crypto-power/cryptopower/app"
 	"github.com/crypto-power/cryptopower/libwallet"
 	sharedW "github.com/crypto-power/cryptopower/libwallet/assets/wallet"
+	"github.com/crypto-power/cryptopower/libwallet/utils"
 	libutils "github.com/crypto-power/cryptopower/libwallet/utils"
 	"github.com/crypto-power/cryptopower/ui/cryptomaterial"
 	"github.com/crypto-power/cryptopower/ui/load"
@@ -117,14 +118,14 @@
 		Title(values.String(values.StrSelectWallet))
 	pg.sourceWalletSelector.SetHideBalance(true)
 	if pg.sourceWalletSelector.SelectedWallet() != nil {
-		pg.selectedWallet = pg.sourceWalletSelector.SelectedWallet().Asset
+		pg.selectedWallet = pg.sourceWalletSelector.SelectedWallet()
 	}
 
 	pg.sourceWalletSelector.SetLeftAlignment(true)
 	pg.sourceWalletSelector.SetBorder(false)
 
-	pg.sourceWalletSelector.WalletSelected(func(selectedWallet *load.WalletMapping) {
-		pg.selectedWallet = selectedWallet.Asset
+	pg.sourceWalletSelector.WalletSelected(func(selectedWallet sharedW.Asset) {
+		pg.selectedWallet = selectedWallet
 		//TODO: implement when selected wallet
 	})
 }
@@ -202,15 +203,9 @@
 }
 
 func (pg *ProposalDetails) listenForSyncNotifications() {
-<<<<<<< HEAD
 	proposalSyncCallback := func(propName string, status libutils.ProposalStatus) {
-		if status == libutils.ProposalStatusSynced {
-			proposal, err := pg.WL.AssetsManager.Politeia.GetProposalRaw(pg.proposal.Token)
-=======
-	proposalSyncCallback := func(propName string, status utils.ProposalStatus) {
 		if status == utils.ProposalStatusSynced {
 			proposal, err := pg.AssetsManager.Politeia.GetProposalRaw(pg.proposal.Token)
->>>>>>> 1acb6ccd
 			if err == nil {
 				pg.proposal = &libwallet.Proposal{Proposal: *proposal}
 				pg.ParentWindow().Reload()
@@ -418,42 +413,8 @@
 
 	return layout.Flex{Axis: layout.Vertical}.Layout(gtx,
 		layout.Rigid(func(gtx C) D {
-<<<<<<< HEAD
 			gtx.Constraints.Max.X = gtx.Dp(values.MarginPadding200)
 			return pg.sourceWalletSelector.Layout(pg.ParentWindow(), gtx)
-=======
-			return layout.Flex{}.Layout(gtx,
-				layout.Rigid(func(gtx C) D {
-					if icon == nil {
-						return D{}
-					}
-					return icon.Layout(gtx, values.MarginPadding20)
-				}),
-				layout.Rigid(func(gtx C) D {
-					return layout.Inset{Left: values.MarginPadding5}.Layout(gtx, label.Layout)
-				}),
-				layout.Flexed(1, func(gtx C) D {
-					return layout.E.Layout(gtx, func(gtx C) D {
-						return layout.Flex{}.Layout(gtx,
-							layout.Rigid(func(gtx C) D {
-								if proposal.Category == libwallet.ProposalCategoryActive {
-									ic := pg.Theme.Icons.TimerIcon
-									if pg.AssetsManager.IsDarkModeOn() {
-										ic = pg.Theme.Icons.TimerDarkMode
-									}
-									return layout.Inset{
-										Right: values.MarginPadding4,
-										Top:   values.MarginPadding3,
-									}.Layout(gtx, ic.Layout12dp)
-								}
-								return D{}
-							}),
-							layout.Rigid(timeagoLabel.Layout),
-						)
-					})
-				}),
-			)
->>>>>>> 1acb6ccd
 		}),
 		layout.Rigid(pg.lineSeparator(layout.Inset{Top: values.MarginPadding10, Bottom: values.MarginPadding10})),
 		layout.Rigid(pg.layoutProposalVoteBar),
