--- conflicted
+++ resolved
@@ -452,7 +452,7 @@
 			pg.syncCompleted = true
 			pg.isSyncing = false
 
-			go pg.scroll.FetchScrollData(false, pg.ParentWindow())
+			go pg.scroll.FetchScrollData(false, pg.ParentWindow(), false)
 			pg.ParentWindow().Reload()
 		}
 	}
@@ -461,28 +461,4 @@
 		log.Errorf("Error adding politeia notification listener: %v", err)
 		return
 	}
-<<<<<<< HEAD
-
-	go func() {
-		for {
-			select {
-			case n := <-pg.ProposalNotifChan:
-				if n.ProposalStatus == wallet.Synced {
-					pg.syncCompleted = true
-					pg.isSyncing = false
-
-					go pg.scroll.FetchScrollData(false, pg.ParentWindow(), false)
-					pg.ParentWindow().Reload()
-				}
-			case <-pg.ctx.Done():
-				pg.WL.AssetsManager.Politeia.RemoveNotificationListener(ProposalsPageID)
-				close(pg.ProposalNotifChan)
-				pg.ProposalNotificationListener = nil
-
-				return
-			}
-		}
-	}()
-=======
->>>>>>> 1fc8919d
 }