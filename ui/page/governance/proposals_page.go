--- conflicted
+++ resolved
@@ -220,13 +220,8 @@
 		pg.ParentNavigator().Display(NewProposalDetailsPage(pg.Load, &selectedProposal))
 	}
 
-<<<<<<< HEAD
 	for pg.syncButton.Clicked(gtx) {
-		go pg.AssetsManager.Politeia.Sync(context.Background())
-=======
-	for pg.syncButton.Clicked() {
-		go func() { _ = pg.AssetsManager.Politeia.Sync(context.Background()) }()
->>>>>>> bc3aec68
+		go func() { pg.AssetsManager.Politeia.Sync(context.Background()) }()
 		pg.isSyncing = true
 
 		// TODO: check after 1min if sync does not start, set isSyncing to false and cancel sync
