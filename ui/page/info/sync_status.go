package info

import (
	"fmt"
	"time"

	"gioui.org/layout"

	"gitlab.com/raedah/cryptopower/ui/cryptomaterial"
	"gitlab.com/raedah/cryptopower/ui/page/components"
	"gitlab.com/raedah/cryptopower/ui/values"
)

func (pg *WalletInfo) initWalletStatusWidgets() {
	pg.walletStatusIcon = cryptomaterial.NewIcon(pg.Theme.Icons.ImageBrightness1)
	pg.syncSwitch = pg.Theme.Switch()
}

// syncStatusSection lays out content for displaying sync status.
func (pg *WalletInfo) syncStatusSection(gtx C) D {
<<<<<<< HEAD
	_, rescanning := pg.WL.MultiWallet.IsSyncing(), pg.WL.MultiWallet.IsRescanning()
=======
	syncing, rescanning := pg.WL.SelectedWallet.Wallet.IsSyncing(), pg.WL.SelectedWallet.Wallet.IsRescanning()
>>>>>>> 966871d1
	uniform := layout.Inset{Top: values.MarginPadding5, Bottom: values.MarginPadding5}
	return pg.Theme.Card().Layout(gtx, func(gtx C) D {
		return components.Container{Padding: layout.Inset{
			Top:    values.MarginPadding15,
			Bottom: values.MarginPadding16,
		}}.Layout(gtx, func(gtx C) D {
			return layout.Flex{Axis: layout.Vertical}.Layout(gtx,
				layout.Rigid(func(gtx C) D {
					return layout.Inset{Bottom: values.MarginPadding20}.Layout(gtx, pg.syncBoxTitleRow)
				}),
				layout.Rigid(func(gtx C) D {
					syncing, rescanning := pg.WL.MultiWallet.IsSyncing(), pg.WL.MultiWallet.IsRescanning()
					if syncing || rescanning {
						return layout.Inset{Bottom: values.MarginPadding20}.Layout(gtx, func(gtx C) D {
							return layout.Flex{Alignment: layout.Middle}.Layout(gtx,
								layout.Rigid(pg.syncStatusIcon),
								layout.Rigid(pg.progressBarRow),
							)
						})
					}
					return D{}
				}),
				layout.Rigid(func(gtx C) D {
					switch {
					case rescanning:
						return pg.rescanDetailsLayout(gtx, uniform)
					default:
						return pg.syncContent(gtx, uniform)
					}
				}),
			)
		})
	})
}

// syncBoxTitleRow lays out widgets in the title row inside the sync status box.
func (pg *WalletInfo) syncBoxTitleRow(gtx C) D {
	statusLabel := pg.Theme.Label(values.TextSize14, values.String(values.StrOffline))
	pg.walletStatusIcon.Color = pg.Theme.Color.Danger
	if pg.WL.SelectedWallet.Wallet.IsConnectedToDecredNetwork() {
		statusLabel.Text = values.String(values.StrOnline)
		pg.walletStatusIcon.Color = pg.Theme.Color.Success
	}

	gtx.Constraints.Min.X = gtx.Constraints.Max.X
	return layout.Flex{Axis: layout.Horizontal, Alignment: layout.Middle}.Layout(gtx,
		layout.Rigid(pg.Theme.Label(values.TextSize14, values.String(values.StrWalletStatus)).Layout),
		layout.Rigid(func(gtx C) D {
			return layout.Inset{
				Right: values.MarginPadding4,
				Left:  values.MarginPadding4,
			}.Layout(gtx, func(gtx C) D {
				return pg.walletStatusIcon.Layout(gtx, values.MarginPadding10)
			})
		}),
		layout.Rigid(statusLabel.Layout),
		layout.Rigid(func(gtx C) D {
			if pg.WL.SelectedWallet.Wallet.IsSyncing() || pg.WL.SelectedWallet.Wallet.IsSynced() {
				return layout.Flex{Axis: layout.Horizontal}.Layout(gtx,
					layout.Rigid(func(gtx C) D {
						connectedPeers := fmt.Sprintf("%d", pg.WL.SelectedWallet.Wallet.ConnectedPeers())
						return pg.Theme.Label(values.TextSize14, values.StringF(values.StrConnectedTo, connectedPeers)).Layout(gtx)
					}),
				)
			}

			return pg.Theme.Label(values.TextSize14, values.String(values.StrNoConnectedPeer)).Layout(gtx)
		}),
		layout.Flexed(1, func(gtx C) D {
			return layout.E.Layout(gtx, pg.layoutAutoSyncSection)
		}),
	)
}

func (pg *WalletInfo) syncStatusIcon(gtx C) D {
	icon := pg.Theme.Icons.SyncingIcon
	if pg.WL.SelectedWallet.Wallet.IsSynced() {
		icon = pg.Theme.Icons.SuccessIcon
	} else if pg.WL.SelectedWallet.Wallet.IsSyncing() {
		icon = pg.Theme.Icons.SyncingIcon
	}

	i := layout.Inset{Right: values.MarginPadding16}
	return i.Layout(gtx, func(gtx C) D {
		return icon.LayoutSize(gtx, values.MarginPadding20)
	})
}

// syncContent lays out sync status content when the wallet is syncing, synced, not connected
func (pg *WalletInfo) syncContent(gtx C, uniform layout.Inset) D {
	isInprogress := pg.WL.MultiWallet.IsSyncing() || pg.WL.MultiWallet.IsRescanning()
	bestBlock := pg.WL.MultiWallet.GetBestBlock()
	return uniform.Layout(gtx, func(gtx C) D {
		return layout.Flex{Axis: layout.Horizontal}.Layout(gtx,
			layout.Rigid(func(gtx C) D {
				return layout.Flex{Axis: layout.Vertical}.Layout(gtx,
					layout.Rigid(func(gtx C) D {
						latestBlockTitle := pg.Theme.Body1(values.String(values.StrLatestBlock))
						latestBlockTitle.Color = pg.Theme.Color.GrayText2
						return layout.Inset{Bottom: values.MarginPadding8}.Layout(gtx, latestBlockTitle.Layout)
					}),
					layout.Rigid(func(gtx C) D {
						if !isInprogress {
							return D{}
						}
						blockHeaderFetched := pg.Theme.Body1(values.String(values.StrBlockHeaderFetched))
						blockHeaderFetched.Color = pg.Theme.Color.GrayText2
						return layout.Inset{Bottom: values.MarginPadding8}.Layout(gtx, blockHeaderFetched.Layout)
					}),
					layout.Rigid(func(gtx C) D {
						syncProgress := pg.Theme.Body1(values.String(values.StrSyncingProgress))
						syncProgress.Color = pg.Theme.Color.GrayText2
						return layout.Inset{Bottom: values.MarginPadding8}.Layout(gtx, syncProgress.Layout)
					}),
					layout.Rigid(func(gtx C) D {
						if !isInprogress {
							return D{}
						}
						estTime := pg.Theme.Body1(values.String(values.StrSyncCompTime))
						estTime.Color = pg.Theme.Color.GrayText2
						return estTime.Layout(gtx)
					}),
				)
			}),
			layout.Rigid(func(gtx C) D {
				return layout.Inset{Left: values.MarginPadding36}.Layout(gtx, func(gtx C) D {
					return layout.Flex{Axis: layout.Vertical}.Layout(gtx,
						layout.Rigid(func(gtx C) D {
							latestBlockTitle := pg.Theme.Body1(fmt.Sprintf("%d (%s)", bestBlock.Height, components.TimeAgo(bestBlock.Timestamp)))
							return layout.Inset{Bottom: values.MarginPadding8}.Layout(gtx, latestBlockTitle.Layout)
						}),
						layout.Rigid(func(gtx C) D {
							if !isInprogress {
								return D{}
							}
							blockHeightFetchedText := values.StringF(values.StrBlockHeaderFetchedCount, bestBlock.Height, pg.headersToFetchOrScan)
							blockHeightFetched := pg.Theme.Body1(blockHeightFetchedText)
							return layout.Inset{Bottom: values.MarginPadding8}.Layout(gtx, blockHeightFetched.Layout)
						}),
						layout.Rigid(func(gtx C) D {
							currentSeconds := time.Now().UnixNano() / int64(time.Second)
							w := pg.WL.SelectedWallet.Wallet
							daysBehind := components.TimeFormat(int(currentSeconds-w.GetBestBlockTimeStamp()), true)

							syncProgress := values.String(values.StrWalletNotSynced)
							if pg.WL.MultiWallet.IsSyncing() {
								syncProgress = values.StringF(values.StrSyncingProgressStat, daysBehind)
							} else if pg.WL.MultiWallet.IsRescanning() {
								syncProgress = values.String(values.StrRescanningBlocks)
							} else if pg.WL.MultiWallet.IsSynced() {
								syncProgress = values.String(values.StrComplete)
							}

							syncProgressBody := pg.Theme.Body1(syncProgress)
							return layout.Inset{Bottom: values.MarginPadding8}.Layout(gtx, syncProgressBody.Layout)
						}),
						layout.Rigid(func(gtx C) D {
							if !isInprogress {
								return D{}
							}
							_, timeLeft := pg.progressStatusDetails()
							estTime := pg.Theme.Body1(timeLeft)
							return estTime.Layout(gtx)
						}),
					)
				})
			}),
		)
	})
}

<<<<<<< HEAD
=======
func (pg *WalletInfo) blockInfoRow(gtx C) D {
	bestBlock := pg.WL.SelectedWallet.Wallet.GetBestBlock()
	return layout.Flex{Axis: layout.Horizontal}.Layout(gtx,
		layout.Rigid(func(gtx C) D {
			latestBlockTitleLabel := pg.Theme.Body1(values.String(values.StrLastBlockHeight))
			latestBlockTitleLabel.Color = pg.Theme.Color.GrayText2
			return latestBlockTitleLabel.Layout(gtx)
		}),
		layout.Rigid(func(gtx C) D {
			return layout.Inset{
				Left:  values.MarginPadding5,
				Right: values.MarginPadding5,
			}.Layout(gtx, pg.Theme.Body1(fmt.Sprintf("%d", bestBlock.Height)).Layout)
		}),
		layout.Rigid(func(gtx C) D {
			pg.walletStatusIcon.Color = pg.Theme.Color.Gray1
			return layout.Inset{Right: values.MarginPadding5, Top: values.MarginPadding8}.Layout(gtx, func(gtx C) D {
				return pg.walletStatusIcon.Layout(gtx, values.MarginPadding5)
			})
		}),
		layout.Rigid(pg.Theme.Body1(components.TimeAgo(bestBlock.Timestamp)).Layout),
	)
}

>>>>>>> 966871d1
func (pg *WalletInfo) layoutAutoSyncSection(gtx C) D {
	return layout.Inset{Right: values.MarginPadding16}.Layout(gtx, func(gtx C) D {
		return layout.Flex{}.Layout(gtx,
			layout.Rigid(func(gtx C) D {
				return layout.Inset{Right: values.MarginPadding10}.Layout(gtx, pg.syncSwitch.Layout)
			}),
			layout.Rigid(pg.Theme.Body2(values.String(values.StrSync)).Layout),
		)
	})
}

<<<<<<< HEAD
=======
// syncDetail returns a walletSyncDetails object containing data of a single wallet sync box
func (pg *WalletInfo) syncDetail(status, headersFetched, progress string) walletSyncDetails {
	return walletSyncDetails{
		status:             pg.Theme.Body2(status),
		blockHeaderFetched: pg.Theme.Body2(headersFetched),
		syncingProgress:    pg.Theme.Body2(values.StringF(values.StrSyncingProgressStat, progress)),
	}
}

// syncStatusTextRow lays out sync status text and sync button.
func (pg *WalletInfo) syncStatusTextRow(gtx C) D {
	syncing, rescanning := pg.WL.SelectedWallet.Wallet.IsSyncing(), pg.WL.SelectedWallet.Wallet.IsRescanning()

	syncStatusLabel := pg.Theme.Label(values.TextSize14, values.String(values.StrWalletNotSynced))
	if pg.WL.SelectedWallet.Wallet.IsSyncing() {
		syncStatusLabel.Text = values.String(values.StrSyncingState)
	} else if pg.WL.SelectedWallet.Wallet.IsRescanning() {
		syncStatusLabel.Text = values.String(values.StrRescanningBlocks)
	} else if pg.WL.SelectedWallet.Wallet.IsSynced() {
		syncStatusLabel.Text = values.String(values.StrSynced)
	}

	var children []layout.FlexChild
	children = append(children, layout.Rigid(syncStatusLabel.Layout))

	if syncing || rescanning {
		children = append(children, layout.Rigid(pg.progressBarRow))
	}

	return layout.Flex{
		Axis:      layout.Horizontal,
		Alignment: layout.Middle,
	}.Layout(gtx, children...)
}

>>>>>>> 966871d1
// progressBarRow lays out the progress bar.
func (pg *WalletInfo) progressBarRow(gtx C) D {
	return layout.Inset{Left: values.MarginPadding5}.Layout(gtx, func(gtx C) D {
		progress, _ := pg.progressStatusDetails()

		p := pg.Theme.ProgressBar(progress)
		p.Height = values.MarginPadding16
		p.Radius = cryptomaterial.Radius(4)
		p.Color = pg.Theme.Color.Success
		p.TrackColor = pg.Theme.Color.Gray2

		progressTitleLabel := pg.Theme.Label(values.TextSize14, fmt.Sprintf("%v%%", progress))
		progressTitleLabel.Color = pg.Theme.Color.InvText
		return p.TextLayout(gtx, progressTitleLabel.Layout)
	})
}

// progressStatusRow lays out the progress status when the wallet is syncing.
func (pg *WalletInfo) progressStatusDetails() (int, string) {
	timeLeftLabel := ""
	timeLeft := pg.remainingSyncTime
	progress := pg.syncProgress
	rescanUpdate := pg.rescanUpdate
	if rescanUpdate != nil && rescanUpdate.ProgressReport != nil {
		progress = int(rescanUpdate.ProgressReport.RescanProgress)
		timeLeft = components.TimeFormat(int(rescanUpdate.ProgressReport.RescanTimeRemaining), true)
	}

	if pg.WL.MultiWallet.IsSyncing() || pg.WL.MultiWallet.IsRescanning() {
		timeLeftLabel = values.StringF(values.StrTimeLeft, timeLeft)
		if progress == 0 {
			timeLeftLabel = values.String(values.StrLoading)
		}
	}

	return progress, timeLeftLabel
}

<<<<<<< HEAD
=======
//	walletSyncRow layouts a list of wallet sync boxes horizontally.
func (pg *WalletInfo) walletSyncRow(gtx C, inset layout.Inset) D {
	currentSeconds := time.Now().UnixNano() / int64(time.Second)
	w := pg.WL.SelectedWallet.Wallet

	status := values.String(values.StrSyncingState)
	if pg.WL.SelectedWallet.Wallet.IsWaiting() {
		status = values.String(values.StrWaitingState)
	}

	blockHeightProgress := values.StringF(values.StrBlockHeaderFetchedCount, w.GetBestBlockHeight(), pg.headersToFetchOrScan)
	daysBehind := components.TimeFormat(int(currentSeconds-w.GetBestBlockTimeStamp()), true)
	details := pg.syncDetail(status, blockHeightProgress, daysBehind)
	col := pg.Theme.Color.GrayText2

	return layout.Flex{Axis: layout.Vertical}.Layout(gtx,
		layout.Rigid(func(gtx C) D {
			completedSteps := pg.Theme.Body2(values.StringF(values.StrSyncSteps, pg.syncStep))
			completedSteps.Color = col

			headersFetched := pg.Theme.Body2(values.StringF(values.StrFetchingBlockHeaders, pg.stepFetchProgress))
			if pg.syncStep == wallet.AddressDiscoveryStep {
				headersFetched.Text = values.StringF(values.StrDiscoveringWalletAddress, pg.stepFetchProgress)
			} else if pg.syncStep == wallet.RescanHeadersStep {
				headersFetched.Text = values.StringF(values.StrRescanningHeaders, pg.stepFetchProgress)
			}

			return inset.Layout(gtx, func(gtx C) D {
				return components.EndToEndRow(gtx, completedSteps.Layout, headersFetched.Layout)
			})
		}),
		layout.Rigid(func(gtx C) D {
			status := pg.Theme.Body2(values.String(values.StrStatus))
			status.Color = col
			return inset.Layout(gtx, func(gtx C) D {
				return components.EndToEndRow(gtx, status.Layout, details.status.Layout)
			})
		}),
		layout.Rigid(func(gtx C) D {
			headersFetchedTitleLabel := pg.Theme.Body2(values.String(values.StrBlockHeaderFetched))
			headersFetchedTitleLabel.Color = col
			return inset.Layout(gtx, func(gtx C) D {
				return components.EndToEndRow(gtx, headersFetchedTitleLabel.Layout, details.blockHeaderFetched.Layout)
			})
		}),
		layout.Rigid(func(gtx C) D {
			progressTitleLabel := pg.Theme.Body2(values.String(values.StrSyncingProgress))
			progressTitleLabel.Color = col
			return inset.Layout(gtx, func(gtx C) D {
				return components.EndToEndRow(gtx, progressTitleLabel.Layout, details.syncingProgress.Layout)
			})
		}),
		layout.Rigid(func(gtx C) D {
			_, timeLeft := pg.progressStatusDetails()
			timeLeftLabel := pg.Theme.Body2(timeLeft)

			remainingSyncTime := pg.Theme.Body2(values.String(values.StrSyncCompTime))
			remainingSyncTime.Color = col

			return inset.Layout(gtx, func(gtx C) D {
				return components.EndToEndRow(gtx, remainingSyncTime.Layout, timeLeftLabel.Layout)
			})
		}),
	)
}

>>>>>>> 966871d1
func (pg *WalletInfo) rescanDetailsLayout(gtx C, inset layout.Inset) D {
	rescanUpdate := pg.rescanUpdate
	if rescanUpdate == nil {
		return D{}
	}
	wal := pg.WL.MultiWallet.DCRWalletWithID(rescanUpdate.WalletID)
	return layout.Inset{Top: values.MarginPadding10}.Layout(gtx, func(gtx C) D {
		gtx.Constraints.Min.X = gtx.Constraints.Max.X
		card := pg.Theme.Card()
		card.Color = pg.Theme.Color.Gray4
		return card.Layout(gtx, func(gtx C) D {
			return components.Container{Padding: layout.UniformInset(values.MarginPadding16)}.Layout(gtx, func(gtx C) D {
				return layout.Flex{Axis: layout.Vertical}.Layout(gtx,
					layout.Rigid(func(gtx C) D {
						return inset.Layout(gtx, func(gtx C) D {
							return pg.Theme.Body1(wal.Name).Layout(gtx)
						})
					}),
					layout.Rigid(func(gtx C) D {
						headersFetchedTitleLabel := pg.Theme.Body2(values.String(values.StrBlocksScanned))
						headersFetchedTitleLabel.Color = pg.Theme.Color.GrayText2

						blocksScannedLabel := pg.Theme.Body1(fmt.Sprint(rescanUpdate.ProgressReport.CurrentRescanHeight))
						return inset.Layout(gtx, func(gtx C) D {
							return components.EndToEndRow(gtx, headersFetchedTitleLabel.Layout, blocksScannedLabel.Layout)
						})
					}),
					layout.Rigid(func(gtx C) D {
						progressTitleLabel := pg.Theme.Body2(values.String(values.StrSyncingProgress))
						progressTitleLabel.Color = pg.Theme.Color.GrayText2

						rescanProgress := values.StringF(values.StrBlocksLeft, rescanUpdate.ProgressReport.TotalHeadersToScan-rescanUpdate.ProgressReport.CurrentRescanHeight)
						blocksScannedLabel := pg.Theme.Body1(rescanProgress)
						return inset.Layout(gtx, func(gtx C) D {
							return components.EndToEndRow(gtx, progressTitleLabel.Layout, blocksScannedLabel.Layout)
						})
					}),
				)
			})
		})
	})
}<|MERGE_RESOLUTION|>--- conflicted
+++ resolved
@@ -18,11 +18,7 @@
 
 // syncStatusSection lays out content for displaying sync status.
 func (pg *WalletInfo) syncStatusSection(gtx C) D {
-<<<<<<< HEAD
-	_, rescanning := pg.WL.MultiWallet.IsSyncing(), pg.WL.MultiWallet.IsRescanning()
-=======
 	syncing, rescanning := pg.WL.SelectedWallet.Wallet.IsSyncing(), pg.WL.SelectedWallet.Wallet.IsRescanning()
->>>>>>> 966871d1
 	uniform := layout.Inset{Top: values.MarginPadding5, Bottom: values.MarginPadding5}
 	return pg.Theme.Card().Layout(gtx, func(gtx C) D {
 		return components.Container{Padding: layout.Inset{
@@ -34,7 +30,6 @@
 					return layout.Inset{Bottom: values.MarginPadding20}.Layout(gtx, pg.syncBoxTitleRow)
 				}),
 				layout.Rigid(func(gtx C) D {
-					syncing, rescanning := pg.WL.MultiWallet.IsSyncing(), pg.WL.MultiWallet.IsRescanning()
 					if syncing || rescanning {
 						return layout.Inset{Bottom: values.MarginPadding20}.Layout(gtx, func(gtx C) D {
 							return layout.Flex{Alignment: layout.Middle}.Layout(gtx,
@@ -113,8 +108,8 @@
 
 // syncContent lays out sync status content when the wallet is syncing, synced, not connected
 func (pg *WalletInfo) syncContent(gtx C, uniform layout.Inset) D {
-	isInprogress := pg.WL.MultiWallet.IsSyncing() || pg.WL.MultiWallet.IsRescanning()
-	bestBlock := pg.WL.MultiWallet.GetBestBlock()
+	isInprogress := pg.WL.SelectedWallet.Wallet.IsSyncing() || pg.WL.SelectedWallet.Wallet.IsRescanning()
+	bestBlock := pg.WL.SelectedWallet.Wallet.GetBestBlock()
 	return uniform.Layout(gtx, func(gtx C) D {
 		return layout.Flex{Axis: layout.Horizontal}.Layout(gtx,
 			layout.Rigid(func(gtx C) D {
@@ -168,11 +163,11 @@
 							daysBehind := components.TimeFormat(int(currentSeconds-w.GetBestBlockTimeStamp()), true)
 
 							syncProgress := values.String(values.StrWalletNotSynced)
-							if pg.WL.MultiWallet.IsSyncing() {
+							if pg.WL.SelectedWallet.Wallet.IsSyncing() {
 								syncProgress = values.StringF(values.StrSyncingProgressStat, daysBehind)
-							} else if pg.WL.MultiWallet.IsRescanning() {
+							} else if pg.WL.SelectedWallet.Wallet.IsRescanning() {
 								syncProgress = values.String(values.StrRescanningBlocks)
-							} else if pg.WL.MultiWallet.IsSynced() {
+							} else if pg.WL.SelectedWallet.Wallet.IsSynced() {
 								syncProgress = values.String(values.StrComplete)
 							}
 
@@ -194,33 +189,6 @@
 	})
 }
 
-<<<<<<< HEAD
-=======
-func (pg *WalletInfo) blockInfoRow(gtx C) D {
-	bestBlock := pg.WL.SelectedWallet.Wallet.GetBestBlock()
-	return layout.Flex{Axis: layout.Horizontal}.Layout(gtx,
-		layout.Rigid(func(gtx C) D {
-			latestBlockTitleLabel := pg.Theme.Body1(values.String(values.StrLastBlockHeight))
-			latestBlockTitleLabel.Color = pg.Theme.Color.GrayText2
-			return latestBlockTitleLabel.Layout(gtx)
-		}),
-		layout.Rigid(func(gtx C) D {
-			return layout.Inset{
-				Left:  values.MarginPadding5,
-				Right: values.MarginPadding5,
-			}.Layout(gtx, pg.Theme.Body1(fmt.Sprintf("%d", bestBlock.Height)).Layout)
-		}),
-		layout.Rigid(func(gtx C) D {
-			pg.walletStatusIcon.Color = pg.Theme.Color.Gray1
-			return layout.Inset{Right: values.MarginPadding5, Top: values.MarginPadding8}.Layout(gtx, func(gtx C) D {
-				return pg.walletStatusIcon.Layout(gtx, values.MarginPadding5)
-			})
-		}),
-		layout.Rigid(pg.Theme.Body1(components.TimeAgo(bestBlock.Timestamp)).Layout),
-	)
-}
-
->>>>>>> 966871d1
 func (pg *WalletInfo) layoutAutoSyncSection(gtx C) D {
 	return layout.Inset{Right: values.MarginPadding16}.Layout(gtx, func(gtx C) D {
 		return layout.Flex{}.Layout(gtx,
@@ -232,44 +200,6 @@
 	})
 }
 
-<<<<<<< HEAD
-=======
-// syncDetail returns a walletSyncDetails object containing data of a single wallet sync box
-func (pg *WalletInfo) syncDetail(status, headersFetched, progress string) walletSyncDetails {
-	return walletSyncDetails{
-		status:             pg.Theme.Body2(status),
-		blockHeaderFetched: pg.Theme.Body2(headersFetched),
-		syncingProgress:    pg.Theme.Body2(values.StringF(values.StrSyncingProgressStat, progress)),
-	}
-}
-
-// syncStatusTextRow lays out sync status text and sync button.
-func (pg *WalletInfo) syncStatusTextRow(gtx C) D {
-	syncing, rescanning := pg.WL.SelectedWallet.Wallet.IsSyncing(), pg.WL.SelectedWallet.Wallet.IsRescanning()
-
-	syncStatusLabel := pg.Theme.Label(values.TextSize14, values.String(values.StrWalletNotSynced))
-	if pg.WL.SelectedWallet.Wallet.IsSyncing() {
-		syncStatusLabel.Text = values.String(values.StrSyncingState)
-	} else if pg.WL.SelectedWallet.Wallet.IsRescanning() {
-		syncStatusLabel.Text = values.String(values.StrRescanningBlocks)
-	} else if pg.WL.SelectedWallet.Wallet.IsSynced() {
-		syncStatusLabel.Text = values.String(values.StrSynced)
-	}
-
-	var children []layout.FlexChild
-	children = append(children, layout.Rigid(syncStatusLabel.Layout))
-
-	if syncing || rescanning {
-		children = append(children, layout.Rigid(pg.progressBarRow))
-	}
-
-	return layout.Flex{
-		Axis:      layout.Horizontal,
-		Alignment: layout.Middle,
-	}.Layout(gtx, children...)
-}
-
->>>>>>> 966871d1
 // progressBarRow lays out the progress bar.
 func (pg *WalletInfo) progressBarRow(gtx C) D {
 	return layout.Inset{Left: values.MarginPadding5}.Layout(gtx, func(gtx C) D {
@@ -298,7 +228,7 @@
 		timeLeft = components.TimeFormat(int(rescanUpdate.ProgressReport.RescanTimeRemaining), true)
 	}
 
-	if pg.WL.MultiWallet.IsSyncing() || pg.WL.MultiWallet.IsRescanning() {
+	if pg.WL.SelectedWallet.Wallet.IsSyncing() || pg.WL.SelectedWallet.Wallet.IsRescanning() {
 		timeLeftLabel = values.StringF(values.StrTimeLeft, timeLeft)
 		if progress == 0 {
 			timeLeftLabel = values.String(values.StrLoading)
@@ -308,75 +238,6 @@
 	return progress, timeLeftLabel
 }
 
-<<<<<<< HEAD
-=======
-//	walletSyncRow layouts a list of wallet sync boxes horizontally.
-func (pg *WalletInfo) walletSyncRow(gtx C, inset layout.Inset) D {
-	currentSeconds := time.Now().UnixNano() / int64(time.Second)
-	w := pg.WL.SelectedWallet.Wallet
-
-	status := values.String(values.StrSyncingState)
-	if pg.WL.SelectedWallet.Wallet.IsWaiting() {
-		status = values.String(values.StrWaitingState)
-	}
-
-	blockHeightProgress := values.StringF(values.StrBlockHeaderFetchedCount, w.GetBestBlockHeight(), pg.headersToFetchOrScan)
-	daysBehind := components.TimeFormat(int(currentSeconds-w.GetBestBlockTimeStamp()), true)
-	details := pg.syncDetail(status, blockHeightProgress, daysBehind)
-	col := pg.Theme.Color.GrayText2
-
-	return layout.Flex{Axis: layout.Vertical}.Layout(gtx,
-		layout.Rigid(func(gtx C) D {
-			completedSteps := pg.Theme.Body2(values.StringF(values.StrSyncSteps, pg.syncStep))
-			completedSteps.Color = col
-
-			headersFetched := pg.Theme.Body2(values.StringF(values.StrFetchingBlockHeaders, pg.stepFetchProgress))
-			if pg.syncStep == wallet.AddressDiscoveryStep {
-				headersFetched.Text = values.StringF(values.StrDiscoveringWalletAddress, pg.stepFetchProgress)
-			} else if pg.syncStep == wallet.RescanHeadersStep {
-				headersFetched.Text = values.StringF(values.StrRescanningHeaders, pg.stepFetchProgress)
-			}
-
-			return inset.Layout(gtx, func(gtx C) D {
-				return components.EndToEndRow(gtx, completedSteps.Layout, headersFetched.Layout)
-			})
-		}),
-		layout.Rigid(func(gtx C) D {
-			status := pg.Theme.Body2(values.String(values.StrStatus))
-			status.Color = col
-			return inset.Layout(gtx, func(gtx C) D {
-				return components.EndToEndRow(gtx, status.Layout, details.status.Layout)
-			})
-		}),
-		layout.Rigid(func(gtx C) D {
-			headersFetchedTitleLabel := pg.Theme.Body2(values.String(values.StrBlockHeaderFetched))
-			headersFetchedTitleLabel.Color = col
-			return inset.Layout(gtx, func(gtx C) D {
-				return components.EndToEndRow(gtx, headersFetchedTitleLabel.Layout, details.blockHeaderFetched.Layout)
-			})
-		}),
-		layout.Rigid(func(gtx C) D {
-			progressTitleLabel := pg.Theme.Body2(values.String(values.StrSyncingProgress))
-			progressTitleLabel.Color = col
-			return inset.Layout(gtx, func(gtx C) D {
-				return components.EndToEndRow(gtx, progressTitleLabel.Layout, details.syncingProgress.Layout)
-			})
-		}),
-		layout.Rigid(func(gtx C) D {
-			_, timeLeft := pg.progressStatusDetails()
-			timeLeftLabel := pg.Theme.Body2(timeLeft)
-
-			remainingSyncTime := pg.Theme.Body2(values.String(values.StrSyncCompTime))
-			remainingSyncTime.Color = col
-
-			return inset.Layout(gtx, func(gtx C) D {
-				return components.EndToEndRow(gtx, remainingSyncTime.Layout, timeLeftLabel.Layout)
-			})
-		}),
-	)
-}
-
->>>>>>> 966871d1
 func (pg *WalletInfo) rescanDetailsLayout(gtx C, inset layout.Inset) D {
 	rescanUpdate := pg.rescanUpdate
 	if rescanUpdate == nil {
