package root

import (
	"context"
	"fmt"
	"strings"
	"sync/atomic"
	"time"

	"gioui.org/io/key"
	"gioui.org/layout"

	"github.com/crypto-power/cryptopower/app"
	sharedW "github.com/crypto-power/cryptopower/libwallet/assets/wallet"
	libutils "github.com/crypto-power/cryptopower/libwallet/utils"
	"github.com/crypto-power/cryptopower/ui/cryptomaterial"
	"github.com/crypto-power/cryptopower/ui/load"
	"github.com/crypto-power/cryptopower/ui/modal"
	"github.com/crypto-power/cryptopower/ui/page/components"
	"github.com/crypto-power/cryptopower/ui/page/send"
	"github.com/crypto-power/cryptopower/ui/page/settings"
	"github.com/crypto-power/cryptopower/ui/utils"
	"github.com/crypto-power/cryptopower/ui/values"
)

const (
	HomePageID = "Home"
)

type HomePage struct {
	*app.MasterPage

	*load.Load

	ctx       context.Context
	ctxCancel context.CancelFunc
	drawerNav components.NavDrawer

	navigationTab          *cryptomaterial.Tab
	appLevelSettingsButton *cryptomaterial.Clickable
	appNotificationButton  *cryptomaterial.Clickable
	hideBalanceButton      *cryptomaterial.Clickable
	checkBox               cryptomaterial.CheckBoxStyle
	infoButton             cryptomaterial.IconButton // TOD0: use *cryptomaterial.Clickable

	// page state variables
	isBalanceHidden bool
<<<<<<< HEAD
	isConnected     bool

	startSpvSync uint32
=======
	totalBalanceUSD string
>>>>>>> 4b16f2ee
}

var navigationTabTitles = []string{
	values.String(values.StrOverview),
	values.String(values.StrWallets),
	values.String(values.StrTrade),
}

func NewHomePage(l *load.Load) *HomePage {
	hp := &HomePage{
		Load:       l,
		MasterPage: app.NewMasterPage(HomePageID),
	}

	hp.hideBalanceButton = hp.Theme.NewClickable(false)
	hp.appLevelSettingsButton = hp.Theme.NewClickable(false)
	hp.appNotificationButton = hp.Theme.NewClickable(false)

	hp.navigationTab = l.Theme.Tab(layout.Horizontal, false, navigationTabTitles)

	_, hp.infoButton = components.SubpageHeaderButtons(l)
	hp.infoButton.Size = values.MarginPadding15

	hp.drawerNav = components.NavDrawer{
		Load:        hp.Load,
		CurrentPage: hp.CurrentPageID(),
		AppNavBarItems: []components.NavHandler{
			{
				Clickable: hp.Theme.NewClickable(true),
				Image:     hp.Theme.Icons.SendIcon,
				Title:     values.String(values.StrSend),
				PageID:    send.SendPageID,
			},
			{
				Clickable: hp.Theme.NewClickable(true),
				Image:     hp.Theme.Icons.ReceiveIcon,
				Title:     values.String(values.StrReceive),
				PageID:    ReceivePageID,
			},
		},
	}

	go func() {
		hp.isConnected = libutils.IsOnline()
	}()

	// init shared page functions
	toggleSync := func(unlock load.NeedUnlockRestore) {
		if !hp.WL.SelectedWallet.Wallet.IsConnectedToNetwork() {
			go hp.WL.SelectedWallet.Wallet.CancelSync()
			unlock(false)
		} else {
			hp.startSyncing(hp.WL.SelectedWallet.Wallet, unlock)
		}
	}
	l.ToggleSync = toggleSync

	return hp
}

// ID is a unique string that identifies the page and may be used
// to differentiate this page from other pages.
// Part of the load.Page interface.
func (hp *HomePage) ID() string {
	return HomePageID
}

// OnNavigatedTo is called when the page is about to be displayed and
// may be used to initialize page features that are only relevant when
// the page is displayed.
// Part of the load.Page interface.
func (hp *HomePage) OnNavigatedTo() {
	hp.ctx, hp.ctxCancel = context.WithCancel(context.TODO())

	go hp.CalculateAssetsUSDBalance()

	if hp.CurrentPage() == nil {
		hp.Display(NewOverviewPage(hp.Load))
	}

<<<<<<< HEAD
	hp.totalUSDValueSwitch.SetChecked(true)

	// Initiate the auto sync for all the DCR wallets with set autosync.
	for _, wallet := range hp.WL.SortedWalletList(libutils.DCRWalletAsset) {
		if wallet.ReadBoolConfigValueForKey(sharedW.AutoSyncConfigKey, false) {
			hp.startSyncing(wallet, func(isUnlock bool) {})
		}
	}

	// Initiate the auto sync for all the BTC wallets with set autosync.
	for _, wallet := range hp.WL.SortedWalletList(libutils.BTCWalletAsset) {
		if wallet.ReadBoolConfigValueForKey(sharedW.AutoSyncConfigKey, false) {
			hp.startSyncing(wallet, func(isUnlock bool) {})
		}
	}

	// Initiate the auto sync for all the LTC wallets with set autosync.
	for _, wallet := range hp.WL.SortedWalletList(libutils.LTCWalletAsset) {
		if wallet.ReadBoolConfigValueForKey(sharedW.AutoSyncConfigKey, false) {
			hp.startSyncing(wallet, func(isUnlock bool) {})
		}
	}

	hp.CurrentPage().OnNavigatedTo()
=======
	hp.isBalanceHidden = hp.WL.AssetsManager.IsTotalBalanceVisible()
>>>>>>> 4b16f2ee
}

// OnDarkModeChanged is triggered whenever the dark mode setting is changed
// to enable restyling UI elements where necessary.
// Satisfies the load.AppSettingsChangeHandler interface.
func (hp *HomePage) OnDarkModeChanged(isDarkModeOn bool) {
	// TODO: currentPage will likely be the Settings page when this method
	// is called. If that page implements the AppSettingsChangeHandler interface,
	// the following code will trigger the OnDarkModeChanged method of that
	// page.
	if currentPage, ok := hp.CurrentPage().(load.AppSettingsChangeHandler); ok {
		currentPage.OnDarkModeChanged(isDarkModeOn)
	}
}

// HandleUserInteractions is called just before Layout() to determine
// if any user interaction recently occurred on the page and may be
// used to update the page's UI components shortly before they are
// displayed.
// Part of the load.Page interface.
func (hp *HomePage) HandleUserInteractions() {
	if hp.CurrentPage() != nil {
		hp.CurrentPage().HandleUserInteractions()
	}

	if hp.navigationTab.Changed() {
		var pg app.Page
		switch hp.navigationTab.SelectedTab() {
		case values.String(values.StrOverview):
			pg = NewOverviewPage(hp.Load)
		case values.String(values.StrWallets):
			pg = NewWalletSelectorPage(hp.Load)
		case values.String(values.StrTrade):
			pg = NewTradePage(hp.Load)
		}

		hp.Display(pg)
	}

	// set the page to the active nav, especially when navigating from over pages
	// like the overview page slider.
	if hp.CurrentPageID() == WalletSelectorPageID && hp.navigationTab.SelectedTab() != values.String(values.StrWallets) {
		hp.navigationTab.SetSelectedTab(values.String(values.StrWallets))
	} else if hp.CurrentPageID() == TradePageID && hp.navigationTab.SelectedTab() != values.String(values.StrTrade) {
		hp.navigationTab.SetSelectedTab(values.String(values.StrTrade))
	}

	for _, item := range hp.drawerNav.AppNavBarItems {
		for item.Clickable.Clicked() {
			// TODO: Implement click functionality
			fmt.Println(item.PageID, "clicked")
			if strings.ToLower(item.PageID) == values.StrReceive {
				receiveModal := components.NewReceiveModal(hp.Load)
				hp.ParentWindow().ShowModal(receiveModal)
			}
		}
	}

	if hp.infoButton.Button.Clicked() {
		infoModal := modal.NewCustomModal(hp.Load).
			Title(values.String(values.StrTotalValue)).
			SetupWithTemplate(modal.TotalValueInfoTemplate).
			SetCancelable(true).
			SetContentAlignment(layout.W, layout.W, layout.Center).
			SetPositiveButtonText(values.String(values.StrOk))
		hp.ParentWindow().ShowModal(infoModal)
	}

	if hp.appNotificationButton.Clicked() {
		// TODO: Use real values as these are dummy so lint will pass
		hp.ParentNavigator().Display(settings.NewSettingsPage(hp.Load))
	}

	for hp.appLevelSettingsButton.Clicked() {
		hp.ParentNavigator().Display(settings.NewSettingsPage(hp.Load))
	}

	for hp.hideBalanceButton.Clicked() {
		hp.isBalanceHidden = !hp.isBalanceHidden
		hp.WL.AssetsManager.SetTotalBalanceVisibility(hp.isBalanceHidden)
	}
}

// KeysToHandle returns an expression that describes a set of key combinations
// that this page wishes to capture. The HandleKeyPress() method will only be
// called when any of these key combinations is pressed.
// Satisfies the load.KeyEventHandler interface for receiving key events.
func (hp *HomePage) KeysToHandle() key.Set {
	if currentPage := hp.CurrentPage(); currentPage != nil {
		if keyEvtHandler, ok := currentPage.(load.KeyEventHandler); ok {
			return keyEvtHandler.KeysToHandle()
		}
	}
	return ""
}

// HandleKeyPress is called when one or more keys are pressed on the current
// window that match any of the key combinations returned by KeysToHandle().
// Satisfies the load.KeyEventHandler interface for receiving key events.
func (hp *HomePage) HandleKeyPress(evt *key.Event) {
	if currentPage := hp.CurrentPage(); currentPage != nil {
		if keyEvtHandler, ok := currentPage.(load.KeyEventHandler); ok {
			keyEvtHandler.HandleKeyPress(evt)
		}
	}
}

func (hp *HomePage) OnCurrencyChanged() {
	go hp.CalculateAssetsUSDBalance()
}

// OnNavigatedFrom is called when the page is about to be removed from
// the displayed window. This method should ideally be used to disable
// features that are irrelevant when the page is NOT displayed.
// NOTE: The page may be re-displayed on the app's window, in which case
// OnNavigatedTo() will be called again. This method should not destroy UI
// components unless they'll be recreated in the OnNavigatedTo() method.
// Part of the load.Page interface.
func (hp *HomePage) OnNavigatedFrom() {
	// Also remove all child pages.
	if activeTab := hp.CurrentPage(); activeTab != nil {
		activeTab.OnNavigatedFrom()
	}

	hp.ctxCancel()
}

// Layout draws the page UI components into the provided layout context
// to be eventually drawn on screen.
// Part of the load.Page interface.
func (hp *HomePage) Layout(gtx C) D {
	hp.Load.SetCurrentAppWidth(gtx.Constraints.Max.X)
	if hp.Load.GetCurrentAppWidth() <= gtx.Dp(values.StartMobileView) {
		return hp.layoutMobile(gtx)
	}
	return hp.layoutDesktop(gtx)
}

func (hp *HomePage) layoutDesktop(gtx C) D {
	return layout.Stack{}.Layout(gtx,
		layout.Expanded(func(gtx C) D {
			return cryptomaterial.LinearLayout{
				Width:       cryptomaterial.MatchParent,
				Height:      cryptomaterial.MatchParent,
				Orientation: layout.Vertical,
			}.Layout(gtx,
				layout.Rigid(hp.LayoutTopBar),
				layout.Rigid(func(gtx C) D {
					return layout.Inset{
						Left: values.MarginPadding20,
					}.Layout(gtx, hp.navigationTab.Layout)
				}),
				layout.Rigid(hp.Theme.Separator().Layout),
				layout.Flexed(1, hp.CurrentPage().Layout),
			)
		}),
	)
}

func (hp *HomePage) layoutMobile(gtx C) D {
	return layout.Stack{}.Layout(gtx,
		layout.Expanded(func(gtx C) D {
			return cryptomaterial.LinearLayout{
				Width:       cryptomaterial.MatchParent,
				Height:      cryptomaterial.MatchParent,
				Orientation: layout.Vertical,
			}.Layout(gtx,
				layout.Rigid(hp.LayoutTopBar),
				layout.Rigid(func(gtx C) D {
					return layout.Inset{
						Left: values.MarginPadding20,
					}.Layout(gtx, hp.navigationTab.Layout)
				}),
				layout.Rigid(hp.Theme.Separator().Layout),
				layout.Flexed(1, func(gtx C) D {
					return layout.Inset{Top: values.MarginPadding16}.Layout(gtx, func(gtx C) D {
						return hp.CurrentPage().Layout(gtx)
					})
				}),
			)
		}),
	)
}

func (hp *HomePage) LayoutTopBar(gtx C) D {
	padding20 := values.MarginPadding20
	padding10 := values.MarginPadding10

	return cryptomaterial.LinearLayout{
		Width:       cryptomaterial.MatchParent,
		Height:      cryptomaterial.WrapContent,
		Orientation: layout.Horizontal,
		Alignment:   layout.Middle,
		Padding: layout.Inset{
			Right:  padding20,
			Left:   padding20,
			Top:    padding10,
			Bottom: padding10,
		},
	}.Layout(gtx,
		layout.Rigid(hp.totalBalanceLayout),
		layout.Rigid(hp.notificationSettingsLayout),
	)
}

func (hp *HomePage) totalBalanceLayout(gtx C) D {
	return layout.W.Layout(gtx, func(gtx C) D {
		return cryptomaterial.LinearLayout{
			Width:       cryptomaterial.WrapContent,
			Height:      cryptomaterial.WrapContent,
			Orientation: layout.Vertical,
		}.Layout(gtx,
			layout.Rigid(hp.totalBalanceTextAndIconButtonLayout),
			layout.Rigid(hp.balanceLayout),
		)
	})
}

func (hp *HomePage) balanceLayout(gtx C) D {
	if components.IsFetchExchangeRateAPIAllowed(hp.WL) && hp.totalBalanceUSD != "" {
		return layout.Flex{}.Layout(gtx,
			layout.Rigid(hp.LayoutUSDBalance),
			layout.Rigid(func(gtx C) D {
				icon := hp.Theme.Icons.RevealIcon
				if hp.isBalanceHidden {
					icon = hp.Theme.Icons.ConcealIcon
				}
				return layout.Inset{Top: values.MarginPadding5}.Layout(gtx, func(gtx C) D {
					return hp.hideBalanceButton.Layout(gtx, icon.Layout20dp)
				})
			}),
		)
	}

	lblText := hp.Theme.Label(values.TextSize30, "--")
	return lblText.Layout(gtx)
}

// TODO: use real values
func (hp *HomePage) LayoutUSDBalance(gtx C) D {
	lblText := hp.Theme.Label(values.TextSize30, hp.totalBalanceUSD)

	if hp.isBalanceHidden {
		lblText = hp.Theme.Label(values.TextSize24, "******")
	}
	inset := layout.Inset{Right: values.MarginPadding8}
	return inset.Layout(gtx, lblText.Layout)
}

func (hp *HomePage) totalBalanceTextAndIconButtonLayout(gtx C) D {
	return cryptomaterial.LinearLayout{
		Width:       cryptomaterial.WrapContent,
		Height:      cryptomaterial.WrapContent,
		Orientation: layout.Horizontal,
		Alignment:   layout.Middle,
	}.Layout(gtx,
		layout.Rigid(func(gtx C) D {
			lbl := hp.Theme.Label(values.TextSize14, values.String(values.StrTotalValue))
			return lbl.Layout(gtx)
		}),
		layout.Rigid(func(gtx C) D {
			return layout.Inset{
				Left:  values.MarginPadding5,
				Right: values.MarginPadding10,
			}.Layout(gtx, hp.infoButton.Layout)
		}),
	)
}

func (hp *HomePage) notificationSettingsLayout(gtx C) D {
	return layout.Flex{}.Layout(gtx,
		layout.Flexed(1, func(gtx C) D {
			return layout.E.Layout(gtx, func(gtx C) D {
				return cryptomaterial.LinearLayout{
					Width:       cryptomaterial.WrapContent,
					Height:      cryptomaterial.WrapContent,
					Orientation: layout.Horizontal,
					Alignment:   layout.Middle,
				}.Layout(gtx,
					layout.Rigid(hp.drawerNav.LayoutTopBar),
					layout.Rigid(func(gtx C) D {
						return layout.Inset{
							Left:  values.MarginPadding10,
							Right: values.MarginPadding10,
						}.Layout(gtx, func(gtx C) D {
							return hp.appNotificationButton.Layout(gtx, hp.Theme.Icons.Notification.Layout20dp)
						})
					}),
					layout.Rigid(func(gtx C) D {
						return hp.appLevelSettingsButton.Layout(gtx, hp.Theme.Icons.SettingsIcon.Layout20dp)
					}),
				)
			})
		}),
	)
}

<<<<<<< HEAD
func (hp *HomePage) startSyncing(wallet sharedW.Asset, unlock load.NeedUnlockRestore) {
	// Watchonly wallets do not have any password neithers need one.
	if !wallet.ContainsDiscoveredAccounts() && wallet.IsLocked() && !wallet.IsWatchingOnlyWallet() {
		hp.unlockWalletForSyncing(wallet, unlock)
		return
	}
	unlock(true)

	if hp.isConnected {
		// once network connection has been established proceed to
		// start the wallet sync.
		if err := wallet.SpvSync(); err != nil {
			log.Debugf("Error starting sync: %v", err)
		}
		return
	}

	if !atomic.CompareAndSwapUint32(&hp.startSpvSync, 0, 1) {
		// internet connection checking goroutine is already running.
		return
	}

	// Since internet connectivity isn't available, the goroutine will keep
	// checking for the internet connectivity. on every 5th poll it will keep
	// increasing the wait duration by 5 seconds till the internet connectivity
	// is restored or the app is shutdown.
	go func() {
		count := 0
		counter := 5
		duration := time.Second * 10
		ticker := time.NewTicker(duration)

		for range ticker.C {
			if hp.isConnected {
				log.Info("Internet connection has been established")
				// once network connection has been established proceed to
				// start the wallet sync.
				if err := wallet.SpvSync(); err != nil {
					log.Debugf("Error starting sync: %v", err)
					continue
				}

				if hp.WL.AssetsManager.IsHTTPAPIPrivacyModeOff(libutils.ExchangeHTTPAPI) {
					err := hp.WL.AssetsManager.InstantSwap.Sync(hp.ctx)
					if err != nil {
						log.Errorf("Error syncing instant swap: %v", err)
						continue
					}
				}

				// Trigger UI update
				hp.ParentWindow().Reload()

				ticker.Stop()
				return
			}

			// At the 5th ticker count, increase the duration interval by 5 seconds.
			if count%counter == 0 && count > 0 {
				duration += time.Second * 5
				// reset ticker
				ticker.Reset(duration)
			}
			// Increase the counter
			count++
			log.Debugf("Attempting to check for internet connection in %s", duration.String())

			go func() {
				hp.isConnected = libutils.IsOnline()
			}()
		}

		// Allow another goroutine to be spun up later on if need be.
		atomic.StoreUint32(&hp.startSpvSync, 0)
	}()
}

func (hp *HomePage) unlockWalletForSyncing(wal sharedW.Asset, unlock load.NeedUnlockRestore) {
	spendingPasswordModal := modal.NewCreatePasswordModal(hp.Load).
		EnableName(false).
		EnableConfirmPassword(false).
		Title(values.String(values.StrResumeAccountDiscoveryTitle)).
		PasswordHint(values.String(values.StrSpendingPassword)).
		SetPositiveButtonText(values.String(values.StrUnlock)).
		SetCancelable(false).
		SetNegativeButtonCallback(func() {
			unlock(false)
		}).
		SetPositiveButtonCallback(func(_, password string, pm *modal.CreatePasswordModal) bool {
			err := wal.UnlockWallet(password)
			if err != nil {
				pm.SetError(err.Error())
				pm.SetLoading(false)
				return false
			}
			unlock(true)
			pm.Dismiss()
			hp.startSyncing(wal, unlock)
			return true
		})
	hp.ParentWindow().ShowModal(spendingPasswordModal)
=======
func (hp *HomePage) CalculateAssetsUSDBalance() {
	if components.IsFetchExchangeRateAPIAllowed(hp.WL) {
		assetsBalance, err := components.CalculateTotalAssetsBalance(hp.Load)
		if err != nil {
			log.Error(err)
			return
		}

		assetsTotalUSDBalance, err := components.CalculateAssetsUSDBalance(hp.Load, assetsBalance)
		if err != nil {
			log.Error(err)
			return
		}

		var totalBalance float64
		for _, balance := range assetsTotalUSDBalance {
			totalBalance += balance
		}

		hp.totalBalanceUSD = utils.FormatUSDBalance(hp.Printer, totalBalance)
		hp.ParentWindow().Reload()
	}
>>>>>>> 4b16f2ee
}<|MERGE_RESOLUTION|>--- conflicted
+++ resolved
@@ -45,13 +45,11 @@
 
 	// page state variables
 	isBalanceHidden bool
-<<<<<<< HEAD
 	isConnected     bool
 
 	startSpvSync uint32
-=======
+
 	totalBalanceUSD string
->>>>>>> 4b16f2ee
 }
 
 var navigationTabTitles = []string{
@@ -132,9 +130,6 @@
 		hp.Display(NewOverviewPage(hp.Load))
 	}
 
-<<<<<<< HEAD
-	hp.totalUSDValueSwitch.SetChecked(true)
-
 	// Initiate the auto sync for all the DCR wallets with set autosync.
 	for _, wallet := range hp.WL.SortedWalletList(libutils.DCRWalletAsset) {
 		if wallet.ReadBoolConfigValueForKey(sharedW.AutoSyncConfigKey, false) {
@@ -157,9 +152,7 @@
 	}
 
 	hp.CurrentPage().OnNavigatedTo()
-=======
 	hp.isBalanceHidden = hp.WL.AssetsManager.IsTotalBalanceVisible()
->>>>>>> 4b16f2ee
 }
 
 // OnDarkModeChanged is triggered whenever the dark mode setting is changed
@@ -457,7 +450,6 @@
 	)
 }
 
-<<<<<<< HEAD
 func (hp *HomePage) startSyncing(wallet sharedW.Asset, unlock load.NeedUnlockRestore) {
 	// Watchonly wallets do not have any password neithers need one.
 	if !wallet.ContainsDiscoveredAccounts() && wallet.IsLocked() && !wallet.IsWatchingOnlyWallet() {
@@ -559,7 +551,8 @@
 			return true
 		})
 	hp.ParentWindow().ShowModal(spendingPasswordModal)
-=======
+}
+
 func (hp *HomePage) CalculateAssetsUSDBalance() {
 	if components.IsFetchExchangeRateAPIAllowed(hp.WL) {
 		assetsBalance, err := components.CalculateTotalAssetsBalance(hp.Load)
@@ -582,5 +575,4 @@
 		hp.totalBalanceUSD = utils.FormatUSDBalance(hp.Printer, totalBalance)
 		hp.ParentWindow().Reload()
 	}
->>>>>>> 4b16f2ee
 }