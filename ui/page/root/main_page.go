--- conflicted
+++ resolved
@@ -181,11 +181,7 @@
 		commonTabs = append(commonTabs[:insertIndex], append(dcrSpecificTabs, commonTabs[insertIndex:]...)...)
 	}
 
-<<<<<<< HEAD
-	mp.pageNavigationTab = mp.Theme.SegmentedControl(commonTabs, cryptomaterial.SegmentTypeSplit)
-=======
-	swmp.pageNavigationTab = swmp.Theme.SegmentedControl(commonTabs)
->>>>>>> 1acb6ccd
+	swmp.pageNavigationTab = swmp.Theme.SegmentedControl(commonTabs, cryptomaterial.SegmentTypeSplit)
 }
 
 func (swmp *SingleWalletMasterPage) isGovernanceAPIAllowed() bool {
@@ -407,24 +403,11 @@
 			}.Layout(gtx,
 				layout.Rigid(swmp.LayoutTopBar),
 				layout.Rigid(func(gtx C) D {
-<<<<<<< HEAD
 					return layout.Inset{
 						Bottom: values.MarginPadding16,
 					}.Layout(gtx, func(gtx C) D {
-						return mp.pageNavigationTab.Layout(gtx, func(gtx C) D {
-							if mp.CurrentPage() == nil {
-=======
-					return cryptomaterial.LinearLayout{
-						Width:       gtx.Dp(values.MarginPadding550),
-						Height:      cryptomaterial.WrapContent,
-						Orientation: layout.Vertical,
-						Alignment:   layout.Middle,
-						Margin:      layout.Inset{Top: values.MarginPadding28},
-					}.Layout(gtx,
-						layout.Rigid(swmp.pageTabLayout),
-						layout.Rigid(func(gtx C) D {
+						return swmp.pageNavigationTab.Layout(gtx, func(gtx C) D {
 							if swmp.CurrentPage() == nil {
->>>>>>> 1acb6ccd
 								return D{}
 							}
 							switch swmp.CurrentPage().ID() {
@@ -547,17 +530,8 @@
 	)
 }
 
-<<<<<<< HEAD
-func (mp *MainPage) LayoutUSDBalance(gtx C) D {
-	if !mp.usdExchangeSet {
-=======
-func (swmp *SingleWalletMasterPage) pageTabLayout(gtx C) D {
-	return layout.Inset{Bottom: values.MarginPadding16}.Layout(gtx, swmp.pageNavigationTab.TransparentLayout)
-}
-
 func (swmp *SingleWalletMasterPage) LayoutUSDBalance(gtx C) D {
 	if !swmp.usdExchangeSet {
->>>>>>> 1acb6ccd
 		return D{}
 	}
 	switch {
