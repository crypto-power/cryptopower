--- conflicted
+++ resolved
@@ -54,15 +54,14 @@
 	receiveAddress    cryptomaterial.Label
 	selector          *components.WalletAndAccountSelector
 	copyAddressButton cryptomaterial.Button
-	walletType        utils.WalletType
-	wallet            *components.CommonWallets
-
-	isCopying  bool
-	backdrop   *widget.Clickable
-	infoButton cryptomaterial.IconButton
-}
-
-func NewReceivePage(l *load.Load, walletType utils.WalletType) *ReceivePage {
+
+	isCopying      bool
+	backdrop       *widget.Clickable
+	infoButton     cryptomaterial.IconButton
+	selectedWallet *load.WalletMapping
+}
+
+func NewReceivePage(l *load.Load) *ReceivePage {
 	pg := &ReceivePage{
 		Load:             l,
 		GenericPageModal: app.NewGenericPageModal(ReceivePageID),
@@ -80,13 +79,9 @@
 		receiveAddress: l.Theme.Label(values.TextSize20, ""),
 		card:           l.Theme.Card(),
 		backdrop:       new(widget.Clickable),
-		walletType:     walletType,
-	}
-
-	if walletType == utils.DCRWalletAsset {
-		pg.wallet = components.NewDCRCommonWallet(pg.WL.SelectedWallet.Wallet)
-	} else if walletType == utils.BTCWalletAsset {
-		pg.wallet = components.NewBTCCommonWallet(pg.WL.SelectedBTCWallet.Wallet)
+	}
+	pg.selectedWallet = &load.WalletMapping{
+		Asset: l.WL.SelectedWallet.Wallet,
 	}
 
 	pg.info.Inset, pg.info.Size = layout.UniformInset(values.MarginPadding5), values.MarginPadding20
@@ -112,23 +107,9 @@
 
 	pg.selector = components.NewWalletAndAccountSelector(pg.Load).
 		Title(values.String(values.StrFrom)).
-<<<<<<< HEAD
-		//TODO: need to optimize code when restruct to use common wallet
-		AccountSelected(func(selectedAccount *sharedW.Account, walletType utils.WalletType) {
-			currentAddress := ""
-			var err error
-			if walletType == utils.DCRWalletAsset {
-				selectedWallet := pg.multiWallet.DCRWalletWithID(selectedAccount.WalletID)
-				currentAddress, err = selectedWallet.CurrentAddress(selectedAccount.Number)
-			} else if walletType == utils.BTCWalletAsset {
-				selectedWallet := pg.multiWallet.BTCWalletWithID(selectedAccount.WalletID)
-				currentAddress, err = selectedWallet.CurrentAddress(selectedAccount.Number)
-			}
-=======
 		AccountSelected(func(selectedAccount *sharedW.Account) {
 			selectedWallet := pg.multiWallet.WalletWithID(selectedAccount.WalletID)
 			currentAddress, err := selectedWallet.CurrentAddress(selectedAccount.Number)
->>>>>>> 4151aaf2
 			if err != nil {
 				log.Errorf("Error getting current address: %v", err)
 			} else {
@@ -138,11 +119,12 @@
 			pg.generateQRForAddress()
 		}).
 		AccountValidator(func(account *sharedW.Account) bool {
-			if walletType == utils.BTCWalletAsset {
+			wal := pg.multiWallet.WalletWithID(account.WalletID)
+			if !utils.IsDCR(wal) {
 				return true
 			}
+
 			// Filter out imported account and mixed.
-			wal := pg.multiWallet.WalletWithID(account.WalletID)
 			if account.Number == load.MaxInt32 {
 				dcrIntf := wal.(*dcr.DCRAsset)
 				if dcrIntf != nil && account.Number != dcrIntf.MixedAccountNumber() {
@@ -153,8 +135,7 @@
 			}
 			return true
 		})
-		//TODO: need to optimize code when restruct to use common wallet
-	pg.selector.SelectFirstValidAccount(pg.wallet)
+	pg.selector.SelectFirstValidAccount(pg.selectedWallet)
 
 	return pg
 }
@@ -165,9 +146,10 @@
 // Part of the load.Page interface.
 func (pg *ReceivePage) OnNavigatedTo() {
 	pg.ctx, pg.ctxCancel = context.WithCancel(context.TODO())
-	pg.selector.SelectFirstValidAccount(pg.wallet) // Want to reset the user's selection everytime this page appears?
+	pg.selector.ListenForTxNotifications(pg.ctx, pg.ParentWindow())
+	pg.selector.SelectFirstValidAccount(pg.selectedWallet) // Want to reset the user's selection everytime this page appears?
 	// might be better to track the last selection in a variable and reselect it.
-	currentAddress, err := pg.wallet.CurrentAddress(pg.selector.SelectedAccount().Number)
+	currentAddress, err := pg.WL.SelectedWallet.Wallet.CurrentAddress(pg.selector.SelectedAccount().Number)
 	if err != nil {
 		errStr := fmt.Sprintf("Error getting current address: %v", err)
 		errModal := modal.NewErrorModal(pg.Load, errStr, modal.DefaultClickFunc())
@@ -380,11 +362,7 @@
 	m := values.MarginPadding0
 	return layout.Flex{}.Layout(gtx,
 		layout.Rigid(func(gtx C) D {
-			unit := " DCR"
-			if pg.walletType == utils.BTCWalletAsset {
-				unit = " BTC"
-			}
-			return layout.Inset{Left: m}.Layout(gtx, pg.Theme.H6(values.String(values.StrReceive)+unit).Layout)
+			return layout.Inset{Left: m}.Layout(gtx, pg.Theme.H6(values.String(values.StrReceive)+" DCR").Layout)
 		}),
 		layout.Flexed(1, func(gtx C) D {
 			return layout.E.Layout(gtx, func(gtx C) D {
@@ -479,12 +457,8 @@
 	}
 
 	if pg.infoButton.Button.Clicked() {
-		unit := " DCR"
-		if pg.walletType == utils.BTCWalletAsset {
-			unit = " BTC"
-		}
 		info := modal.NewCustomModal(pg.Load).
-			Title(values.String(values.StrReceive)+unit).
+			Title(values.String(values.StrReceive)+" DCR").
 			Body(values.String(values.StrReceiveInfo)).
 			SetContentAlignment(layout.NW, layout.Center)
 		pg.ParentWindow().ShowModal(info)
@@ -492,7 +466,6 @@
 }
 
 func (pg *ReceivePage) generateNewAddress() (string, error) {
-	//TODO: need to optimize code when restruct to use common wallet
 	selectedAccount := pg.selector.SelectedAccount()
 	selectedWallet := pg.multiWallet.WalletWithID(selectedAccount.WalletID)
 
