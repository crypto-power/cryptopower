package root

import (
	"sync"

	"gioui.org/font"
	"gioui.org/layout"
	"gioui.org/widget"

	"github.com/crypto-power/cryptopower/app"
	sharedW "github.com/crypto-power/cryptopower/libwallet/assets/wallet"
	libutils "github.com/crypto-power/cryptopower/libwallet/utils"
	"github.com/crypto-power/cryptopower/ui/cryptomaterial"
	"github.com/crypto-power/cryptopower/ui/load"
	"github.com/crypto-power/cryptopower/ui/page/components"
	"github.com/crypto-power/cryptopower/ui/page/wallet"
	"github.com/crypto-power/cryptopower/ui/utils"
	"github.com/crypto-power/cryptopower/ui/values"
)

const WalletSelectorPageID = "wallet_selector"

type (
	C = layout.Context
	D = layout.Dimensions
)

type badWalletListItem struct {
	*sharedW.Wallet
	deleteBtn cryptomaterial.Button
}

type walletIndexTuple struct {
	AssetType libutils.AssetType
	Index     int
}

type showNavigationFunc func(showNavigation bool)

type walletWithBalance struct {
	wallet       sharedW.Asset
	totalBalance sharedW.AssetAmount
}

type WalletSelectorPage struct {
	*load.Load
	// GenericPageModal defines methods such as ID() and OnAttachedToNavigator()
	// that helps this Page satisfy the app.Page interface. It also defines
	// helper methods for accessing the PageNavigator that displayed this page
	// and the root WindowNavigator.
	*app.GenericPageModal

	scrollContainer        *widget.List
	assetDropdownContainer *widget.List
	shadowBox              *cryptomaterial.Shadow
	addWalClickable        map[libutils.AssetType]*cryptomaterial.Clickable

	// wallet selector options
	listLock       sync.RWMutex
	walletsList    map[libutils.AssetType][]*walletWithBalance
	indexMapping   map[int]walletIndexTuple
	badWalletsList map[libutils.AssetType][]*badWalletListItem

	walletComponents      *cryptomaterial.ClickableList
	assetCollapsibles     map[libutils.AssetType]*cryptomaterial.Collapsible
	assetsBalance         map[libutils.AssetType]sharedW.AssetAmount
	assetsTotalUSDBalance map[libutils.AssetType]float64
	assetRate             map[libutils.AssetType]float64

	showNavigationFunc showNavigationFunc
}

func NewWalletSelectorPage(l *load.Load) *WalletSelectorPage {
	pg := &WalletSelectorPage{
		GenericPageModal: app.NewGenericPageModal(WalletSelectorPageID),
		scrollContainer: &widget.List{
			List: layout.List{
				Axis:      layout.Vertical,
				Alignment: layout.Middle,
			},
		},
		assetDropdownContainer: &widget.List{
			List: layout.List{
				Axis:      layout.Vertical,
				Alignment: layout.Middle,
			},
		},
		Load:      l,
		shadowBox: l.Theme.Shadow(),
	}

	pg.assetCollapsibles = make(map[libutils.AssetType]*cryptomaterial.Collapsible)
	pg.assetsBalance = make(map[libutils.AssetType]sharedW.AssetAmount)
	pg.assetsTotalUSDBalance = make(map[libutils.AssetType]float64)
	pg.assetRate = make(map[libutils.AssetType]float64)
	pg.walletsList = make(map[libutils.AssetType][]*walletWithBalance)
	pg.indexMapping = make(map[int]walletIndexTuple)
	pg.addWalClickable = make(map[libutils.AssetType]*cryptomaterial.Clickable)

	pg.initWalletSelectorOptions()

	return pg
}

// OnNavigatedTo is called when the page is about to be displayed and
// may be used to initialize page features that are only relevant when
// the page is displayed.
// Part of the load.Page interface.
func (pg *WalletSelectorPage) OnNavigatedTo() {
	pg.showNavigationFunc(false)

	for _, asset := range pg.AssetsManager.AllAssetTypes() {
		pg.assetCollapsibles[asset] = pg.Load.Theme.Collapsible()
		pg.addWalClickable[asset] = pg.Load.Theme.NewClickable(false)
		pg.addWalClickable[asset].Radius = cryptomaterial.Radius(14)
	}

	go func() {
		// calculate total assets balance
		assetsBalance, err := pg.AssetsManager.CalculateTotalAssetsBalance()
		if err != nil {
			log.Error(err)
		}
		pg.assetsBalance = assetsBalance

		// calculate total assets balance in USD
		assetsTotalUSDBalance, err := pg.AssetsManager.CalculateAssetsUSDBalance(assetsBalance)
		if err != nil {
			log.Error(err)
		}
		pg.assetsTotalUSDBalance = assetsTotalUSDBalance

		// calculate assets USD rate
		for assetType := range assetsBalance {
			marketValue, exist := values.AssetExchangeMarketValue[assetType]
			if !exist {
				log.Errorf("Unsupported asset type: %s", assetType)
				break
			}

			rate := pg.AssetsManager.RateSource.GetTicker(marketValue, false) // okay to fetch latest rate, this is a goroutine
			if err != nil {
				log.Error(err)
				break
			}
			pg.assetRate[assetType] = rate.LastTradePrice
		}

		pg.ParentWindow().Reload()
	}()

	pg.listenForSyncProgressNotifications() // sync progress listener is stopped in OnNavigatedFrom()
	pg.loadWallets()
	pg.loadBadWallets()
}

// HandleUserInteractions is called just before Layout() to determine
// if any user interaction recently occurred on the page and may be
// used to update the page's UI components shortly before they are
// displayed.
// Part of the load.Page interface.
func (pg *WalletSelectorPage) HandleUserInteractions() {
	pg.listLock.Lock()
	defer pg.listLock.Unlock()

	if ok, clickedItem := pg.walletComponents.ItemClicked(); ok {
		tuple, exists := pg.indexMapping[clickedItem]
		if !exists {
			// Handle error - this should never happen
			return
		}

		wallets, wExists := pg.walletsList[tuple.AssetType]
		if !wExists || len(wallets) <= tuple.Index {
			// Handle error
			return
		}

		selectedWallet := wallets[tuple.Index].wallet
		pg.showNavigationFunc(true)

		callback := func() {
			pg.ParentNavigator().CloseCurrentPage()
		}
		pg.ParentNavigator().Display(wallet.NewSingleWalletMasterPage(pg.Load, selectedWallet, callback))
	}

	for _, walletsOfType := range pg.badWalletsList {
		for _, badWallet := range walletsOfType {
			if badWallet.deleteBtn.Clicked() {
				pg.deleteBadWallet(badWallet.Wallet.ID)
				pg.ParentWindow().Reload()
			}
		}
	}

	for asset, clickable := range pg.addWalClickable {
		// Create a local copy of asset for each iteration
		asset := asset
		if clickable.Clicked() {
			pg.ParentNavigator().Display(components.NewCreateWallet(pg.Load, func() {
				pg.ParentNavigator().ClosePagesAfter(WalletSelectorPageID)
				// enable sync for the newly created wallet
				wallets, wExists := pg.walletsList[asset]
				var mostRecentWallet *walletWithBalance
				if wExists && len(wallets) > 0 {
					// Getting the most recent wallet in the list
					mostRecentWallet = wallets[len(wallets)-1]
					pg.ToggleSync(mostRecentWallet.wallet, func(b bool) {
						mostRecentWallet.wallet.SaveUserConfigValue(sharedW.AutoSyncConfigKey, b)
					})
				}
			}, asset))
		}
	}
}

// OnNavigatedFrom is called when the page is about to be removed from
// the displayed window. This method should ideally be used to disable
// features that are irrelevant when the page is NOT displayed.
// NOTE: The page may be re-displayed on the app's window, in which case
// OnNavigatedTo() will be called again. This method should not destroy UI
// components unless they'll be recreated in the OnNavigatedTo() method.
// Part of the load.Page interface.
func (pg *WalletSelectorPage) OnNavigatedFrom() {
	pg.stopSyncProgressListeners()
}

// Layout draws the page UI components into the provided layout context
// to be eventually drawn on screen.
// Part of the load.Page interface.
func (pg *WalletSelectorPage) Layout(gtx C) D {
	if pg.Load.IsMobileView() {
		return pg.layoutMobile(gtx)
	}
	return pg.layoutDesktop(gtx)
}

func (pg *WalletSelectorPage) layoutDesktop(gtx C) D {
	return pg.pageContentLayout(gtx)
}

func (pg *WalletSelectorPage) layoutMobile(gtx C) D {
	return components.HorizontalInset(values.MarginPadding10).Layout(gtx, pg.pageContentLayout)
}

func (pg *WalletSelectorPage) pageContentLayout(gtx C) D {
	assetDropdown := func(gtx C) D {
		supportedAssets := pg.AssetsManager.AllAssetTypes()
		return pg.Theme.List(pg.assetDropdownContainer).Layout(gtx, len(supportedAssets), func(gtx C, i int) D {
			top := values.MarginPadding15
			bottom := values.MarginPadding0
			return layout.Inset{Top: top, Bottom: bottom}.Layout(gtx, pg.assetDropdown(supportedAssets[i]))
		})
	}

	pageContent := []func(gtx C) D{
		assetDropdown,
	}

	return cryptomaterial.LinearLayout{
		Width:     cryptomaterial.MatchParent,
		Height:    cryptomaterial.MatchParent,
		Direction: layout.Center,
	}.Layout2(gtx, func(gtx C) D {
		width := values.MarginPadding550
		if pg.IsMobileView() {
			width = pg.CurrentAppWidth()
		}
		return cryptomaterial.LinearLayout{
<<<<<<< HEAD
			Width:   gtx.Dp(width),
			Height:  cryptomaterial.MatchParent,
			Padding: layout.Inset{Left: values.MarginPadding16, Right: values.MarginPadding16},
=======
			Width:  gtx.Dp(width),
			Height: cryptomaterial.MatchParent,
			Margin: layout.Inset{
				Bottom: values.MarginPadding30,
			},
			Padding: components.HorizontalInset(values.MarginPaddingTransform(pg.IsMobileView(), values.MarginPadding16)),
>>>>>>> aecb2a33
		}.Layout2(gtx, func(gtx C) D {
			return pg.Theme.List(pg.scrollContainer).Layout(gtx, len(pageContent), func(gtx C, i int) D {
				return pageContent[i](gtx)
			})
		})
	})
}

func (pg *WalletSelectorPage) assetDropdown(asset libutils.AssetType) layout.Widget {
	return func(gtx C) D {
		return pg.assetCollapsibles[asset].Layout(gtx,
			func(gtx C) D {
				return pg.dropdownTitleLayout(gtx, asset)
			},
			func(gtx C) D {
				return pg.dropdownContentLayout(gtx, asset)
			},
		)
	}
}

func (pg *WalletSelectorPage) dropdownTitleLayout(gtx C, asset libutils.AssetType) D {
	margin := layout.Inset{}
	if pg.assetCollapsibles[asset].IsExpanded() {
		margin = layout.Inset{Bottom: values.MarginPadding5}
		for key := range pg.assetCollapsibles {
			if key != asset {
				pg.assetCollapsibles[key].SetExpanded(false)
				pg.ParentWindow().Reload()
			}
		}
	}
	pg.shadowBox.SetShadowRadius(20)
	return cryptomaterial.LinearLayout{
		Width:      cryptomaterial.WrapContent,
		Height:     cryptomaterial.WrapContent,
		Padding:    layout.UniformInset(values.MarginPadding18),
		Background: pg.Theme.Color.Surface,
		Alignment:  layout.Middle,
		Shadow:     pg.shadowBox,
		Margin:     margin,
		Border:     cryptomaterial.Border{Radius: cryptomaterial.Radius(14)},
	}.Layout(gtx,
		layout.Rigid(func(gtx C) D {
			return layout.Inset{
				Right: values.MarginPadding8,
				Left:  values.MarginPadding8,
			}.Layout(gtx, func(gtx C) D {
				image := components.CoinImageBySymbol(pg.Load, asset, false)
				if image != nil {
					return image.LayoutSize(gtx, values.MarginPadding30)
				}
				return D{}
			})
		}),
		layout.Rigid(func(gtx C) D {
			return layout.Flex{Axis: layout.Vertical}.Layout(gtx,
				layout.Rigid(func(gtx C) D {
					txt := pg.Theme.Label(values.TextSize16, asset.String())
					txt.Color = pg.Theme.Color.Text
					txt.Font.Weight = font.SemiBold
					return txt.Layout(gtx)
				}),
				layout.Rigid(func(gtx C) D {
					txt := pg.Theme.Label(values.TextSize16, asset.ToFull())
					txt.Color = pg.Theme.Color.Text
					return txt.Layout(gtx)
				}),
			)
		}),
		layout.Flexed(1, func(gtx C) D {
			return layout.E.Layout(gtx, func(gtx C) D {
				return layout.Flex{
					Axis:      layout.Horizontal,
					Alignment: layout.Middle,
				}.Layout(gtx,
					layout.Rigid(func(gtx C) D {
						return layout.Flex{
							Axis:      layout.Vertical,
							Alignment: layout.End,
						}.Layout(gtx,
							layout.Rigid(func(gtx C) D {
								// check if asset balance is nil
								if pg.assetsBalance[asset] == nil || pg.assetsBalance[asset].String() == "0 BTC" {
									txt := pg.Theme.Label(values.TextSize16, "0.00 "+asset.String())
									txt.Color = pg.Theme.Color.Text
									txt.Font.Weight = font.SemiBold
									return txt.Layout(gtx)
								}
								return components.LayoutBalanceWithStateSemiBold(gtx, pg.Load, pg.assetsBalance[asset].String())
							}),
							layout.Rigid(func(gtx C) D {
								usdBalance := ""
								if pg.AssetsManager.ExchangeRateFetchingEnabled() {
									usdBalance = utils.FormatAsUSDString(pg.Printer, pg.assetsTotalUSDBalance[asset])
								}
								return components.LayoutBalanceWithStateUSD(gtx, pg.Load, usdBalance)
							}),
						)
					}),
					layout.Rigid(func(gtx C) D {
						return layout.Inset{Left: values.MarginPadding8}.Layout(gtx, func(gtx C) D {
							if pg.assetCollapsibles[asset].IsExpanded() {
								return pg.Theme.Icons.ChevronCollapse.Layout16dp(gtx)
							}

							return pg.Theme.Icons.ChevronExpand.Layout16dp(gtx)
						})
					}),
				)
			})
		}),
	)
}

func (pg *WalletSelectorPage) dropdownContentLayout(gtx C, asset libutils.AssetType) D {
	return cryptomaterial.LinearLayout{
		Width:      cryptomaterial.MatchParent,
		Height:     cryptomaterial.WrapContent,
		Background: pg.Theme.Color.LightGray,
		Border: cryptomaterial.Border{
			Radius: cryptomaterial.CornerRadius{
				BottomLeft:  int(values.MarginPadding14),
				BottomRight: int(values.MarginPadding14),
			},
		},
	}.Layout(gtx,
		layout.Rigid(func(gtx C) D {
			return layout.Inset{Top: values.MarginPadding4}.Layout(gtx, func(gtx C) D {
				return layout.Flex{Axis: layout.Vertical}.Layout(gtx,
					layout.Rigid(func(gtx C) D {
						if len(pg.walletsList[asset]) > 0 {
							return pg.walletListLayout(gtx, asset)
						}
						gtx.Constraints.Min.X = gtx.Constraints.Max.X
						return layout.Center.Layout(gtx, func(gtx C) D {
							txt := pg.Theme.Label(values.TextSize16, "No wallets created yet")
							txt.Color = pg.Theme.Color.GrayText3
							return txt.Layout(gtx)
						})
					}),
					layout.Rigid(pg.layoutAddMoreRowSection(pg.addWalClickable[asset], values.String(values.StrAddWallet), pg.Theme.Icons.NewWalletIcon.Layout20dp)),
				)
			})
		}),
	)
}

func (pg *WalletSelectorPage) layoutAddMoreRowSection(clk *cryptomaterial.Clickable, buttonText string, ic func(gtx C) D) layout.Widget {
	return func(gtx C) D {
		return layout.Inset{
			Left:   values.MarginPadding24,
			Top:    values.MarginPadding16,
			Bottom: values.MarginPadding24,
		}.Layout(gtx, func(gtx C) D {
			return cryptomaterial.LinearLayout{
				Width:      cryptomaterial.WrapContent,
				Height:     cryptomaterial.WrapContent,
				Background: pg.Theme.Color.DefaultThemeColors().SurfaceHighlight,
				Clickable:  clk,
				Border:     cryptomaterial.Border{Radius: clk.Radius},
				Alignment:  layout.Middle,
			}.Layout(gtx,
				layout.Rigid(ic),
				layout.Rigid(func(gtx C) D {
					txt := pg.Theme.Label(values.TextSize16, buttonText)
					txt.Color = pg.Theme.Color.DefaultThemeColors().Primary
					txt.Font.Weight = font.SemiBold
					return layout.Inset{
						Left: values.MarginPadding8,
					}.Layout(gtx, txt.Layout)
				}),
			)
		})
	}
}<|MERGE_RESOLUTION|>--- conflicted
+++ resolved
@@ -268,18 +268,9 @@
 			width = pg.CurrentAppWidth()
 		}
 		return cryptomaterial.LinearLayout{
-<<<<<<< HEAD
 			Width:   gtx.Dp(width),
 			Height:  cryptomaterial.MatchParent,
-			Padding: layout.Inset{Left: values.MarginPadding16, Right: values.MarginPadding16},
-=======
-			Width:  gtx.Dp(width),
-			Height: cryptomaterial.MatchParent,
-			Margin: layout.Inset{
-				Bottom: values.MarginPadding30,
-			},
 			Padding: components.HorizontalInset(values.MarginPaddingTransform(pg.IsMobileView(), values.MarginPadding16)),
->>>>>>> aecb2a33
 		}.Layout2(gtx, func(gtx C) D {
 			return pg.Theme.List(pg.scrollContainer).Layout(gtx, len(pageContent), func(gtx C, i int) D {
 				return pageContent[i](gtx)
