--- conflicted
+++ resolved
@@ -471,17 +471,12 @@
 	textModal := modal.NewTextInputModal(pg.Load).
 		Hint(values.String(values.StrWalletName)).
 		PositiveButtonStyle(pg.Load.Theme.Color.Primary, pg.Load.Theme.Color.InvText).
-<<<<<<< HEAD
-		PositiveButton(values.String(values.StrRename), func(newName string, tim *modal.TextInputModal) bool {
-
+		SetPositiveButtonCallback(func(newName string, tm *modal.TextInputModal) bool {
 			if !uiutils.ValidateLengthName(newName) {
-				tim.SetError(values.String(values.StrWalletNameLengthError))
-				tim.SetLoading(false)
+				tm.SetError(values.String(values.StrWalletNameLengthError))
+				tm.SetLoading(false)
 				return false
 			}
-=======
-		SetPositiveButtonCallback(func(newName string, tm *modal.TextInputModal) bool {
->>>>>>> 1347a779
 			err := pg.WL.MultiWallet.RenameWallet(pg.wallet.ID, newName)
 			if err != nil {
 				tm.SetError(err.Error())
@@ -501,17 +496,12 @@
 	textModal := modal.NewTextInputModal(pg.Load).
 		Hint(values.String(values.StrIPAddress)).
 		PositiveButtonStyle(pg.Load.Theme.Color.Primary, pg.Load.Theme.Color.InvText).
-<<<<<<< HEAD
-		PositiveButton(values.String(values.StrConfirm), func(ipAddress string, tim *modal.TextInputModal) bool {
+		SetPositiveButtonCallback(func(ipAddress string, tim *modal.TextInputModal) bool {
 			if !uiutils.ValidateHost(ipAddress) {
 				tim.SetError(values.StringF(values.StrValidateHostErr, ipAddress))
 				tim.SetLoading(false)
 				return false
 			}
-
-=======
-		SetPositiveButtonCallback(func(ipAddress string, tim *modal.TextInputModal) bool {
->>>>>>> 1347a779
 			if ipAddress != "" {
 				pg.WL.MultiWallet.SaveUserConfigValue(libwallet.SpvPersistentPeerAddressesConfigKey, ipAddress)
 			}
