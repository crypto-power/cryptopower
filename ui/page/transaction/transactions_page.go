--- conflicted
+++ resolved
@@ -80,13 +80,8 @@
 		GenericPageModal: app.NewGenericPageModal(TransactionsPageID),
 		separator:        l.Theme.Separator(),
 		transactionList:  l.Theme.NewClickableList(layout.Vertical),
-<<<<<<< HEAD
-		isHomepageLayout: isHomepageLayout,
 		txCategoryTab:    l.Theme.SegmentedControl(txTabs, cryptomaterial.SegmentTypeGroup),
-=======
-		txCategoryTab:    l.Theme.SegmentedControl(txTabs),
 		selectedWallet:   wallet,
->>>>>>> 1acb6ccd
 	}
 
 	// init the wallet selector if no wallet was pre-selected
@@ -379,25 +374,13 @@
 		return pg.txCategoryTab.Layout(gtx, pg.layoutBody)
 	}
 
-	items := []layout.FlexChild{}
-	items = append(items, layout.Rigid(pg.desktopLayoutContent))
-<<<<<<< HEAD
-	if pg.isHomepageLayout {
-		return cryptomaterial.UniformPadding(gtx, func(gtx C) D {
-=======
-	if pg.multiwalletLayout {
-		return components.UniformPadding(gtx, func(gtx C) D {
->>>>>>> 1acb6ccd
-			return layout.Flex{Axis: layout.Vertical}.Layout(gtx, items...)
-		})
-	}
-	return layout.Flex{Axis: layout.Vertical}.Layout(gtx, items...)
+	return pg.layoutBody(gtx)
 }
 
 func (pg *TransactionsPage) layoutBody(gtx C) D {
 	items := []layout.FlexChild{}
 	items = append(items, layout.Rigid(pg.desktopLayoutContent))
-	if pg.isHomepageLayout {
+	if pg.multiwalletLayout {
 		return cryptomaterial.UniformPadding(gtx, func(gtx C) D {
 			return layout.Flex{Axis: layout.Vertical}.Layout(gtx, items...)
 		})
